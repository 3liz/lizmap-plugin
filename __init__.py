# -*- coding: utf-8 -*-
"""
/***************************************************************************
 Lizmap
                 A QGIS plugin
 Publication plugin for Lizmap web application, by 3liz.com
                -------------------
    begin        : 2011-11-01
    copyright      : (C) 2011 by 3liz
    email        : info@3liz.com
 ***************************************************************************/

/****** BEGIN LICENSE BLOCK *****
 Version: MPL 1.1/GPL 2.0/LGPL 2.1

 The contents of this file are subject to the Mozilla Public License Version
 1.1 (the "License"); you may not use this file except in compliance with
 the License. You may obtain a copy of the License at
 http://www.mozilla.org/MPL/

 Software distributed under the License is distributed on an "AS IS" basis,
 WITHOUT WARRANTY OF ANY KIND, either express or implied. See the License
 for the specific language governing rights and limitations under the
 License.

 The Original Code is 3liz code,

 The Initial Developer of the Original Code are René-Luc D'Hont rldhont@3liz.com
 and Michael Douchin mdouchin@3liz.com
 Portions created by the Initial Developer are Copyright (C) 2011
 the Initial Developer. All Rights Reserved.

 Alternatively, the contents of this file may be used under the terms of
 either of the GNU General Public License Version 2 or later (the "GPL"),
 or the GNU Lesser General Public License Version 2.1 or later (the "LGPL"),
 in which case the provisions of the GPL or the LGPL are applicable instead
 of those above. If you wish to allow use of your version of this file only
 under the terms of either the GPL or the LGPL, and not to allow others to
 use your version of this file under the terms of the MPL, indicate your
 decision by deleting the provisions above and replace them with the notice
 and other provisions required by the GPL or the LGPL. If you do not delete
 the provisions above, a recipient may use your version of this file under
 the terms of any one of the MPL, the GPL or the LGPL.

 ***** END LICENSE BLOCK *****
 ***************************************************************************/
 This script initializes the plugin, making it known to QGIS.
"""
from __future__ import absolute_import

<<<<<<< HEAD
=======
def description():
    return "Publication plugin for Lizmap web application, by 3liz.com"

def version():
    return "Version 2.4.1"

def icon():
    return "icon.png"

def qgisMinimumVersion():
    return "2.0"

def category():
    return "Web"

def author():
    return "3liz"

def email():
    return "mdouchin@3liz.com"
>>>>>>> 63484680

def classFactory(iface):
    # load lizmap class from file lizmap
    from .lizmap import lizmap
    return lizmap(iface)<|MERGE_RESOLUTION|>--- conflicted
+++ resolved
@@ -48,30 +48,6 @@
 """
 from __future__ import absolute_import
 
-<<<<<<< HEAD
-=======
-def description():
-    return "Publication plugin for Lizmap web application, by 3liz.com"
-
-def version():
-    return "Version 2.4.1"
-
-def icon():
-    return "icon.png"
-
-def qgisMinimumVersion():
-    return "2.0"
-
-def category():
-    return "Web"
-
-def author():
-    return "3liz"
-
-def email():
-    return "mdouchin@3liz.com"
->>>>>>> 63484680
-
 def classFactory(iface):
     # load lizmap class from file lizmap
     from .lizmap import lizmap
