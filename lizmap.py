--- conflicted
+++ resolved
@@ -90,13 +90,7 @@
 # Import the code for the dialog
 from .lizmapdialog import lizmapDialog
 # import other needed tool
-<<<<<<< HEAD
-import sys, os, glob
-# configuration parser
-import configparser
-=======
 import sys, os
->>>>>>> 63484680
 # date and time
 import time
 # regex
@@ -105,13 +99,7 @@
 import urllib.request, urllib.parse, urllib.error
 # json handling
 import json
-<<<<<<< HEAD
-# supprocess module, to load external command line tools
-import subprocess
-
 from shutil import copyfile
-=======
->>>>>>> 63484680
 
 # element tree to get some project properties not exposed to python api
 try:
@@ -634,11 +622,7 @@
             'datavizLayers': {
                 'tableWidget': self.dlg.twDatavizLayers,
                 'removeButton' : self.dlg.btDatavizRemoveLayer,
-<<<<<<< HEAD
-                'cols': ['title', 'type', 'x_field', 'aggregation', 'y_field', 'color', 'colorfield', 'has_y2_field', 'y2_field', 'color2', 'colorfield2', 'popup_display_child_plot', 'layerId', 'order'],
-=======
                 'cols': ['title', 'type', 'x_field', 'aggregation', 'y_field', 'color', 'colorfield', 'has_y2_field', 'y2_field', 'color2', 'colorfield2', 'popup_display_child_plot', 'only_show_child', 'layerId', 'order'],
->>>>>>> 63484680
                 'jsonConfig' : {}
             }
         }
@@ -1754,24 +1738,16 @@
         layerName = layer.name()
         layerId = layer.id()
 
-<<<<<<< HEAD
         ptitle = str(self.dlg.inDatavizPlotTitle.text()).strip(' \t')
         ptype = self.dlg.liDatavizPlotType.currentText()
         pxfields = str(self.dlg.inDatavizPlotXfield.currentField())
         pyfields = str(self.dlg.inDatavizPlotYfield.currentField())
-=======
-        pxfields = str(self.dlg.inDatavizPlotXfield.currentField().encode('utf-8'))
->>>>>>> 63484680
         aggregation = self.dlg.liDatavizAggregation.currentText()
 
         color = self.dlg.inDatavizPlotColor.color()
         colorfield = ''
         if self.dlg.cbDatavizUseColorField.isChecked():
-<<<<<<< HEAD
             colorfield = str(self.dlg.inDatavizColorField.currentField())
-=======
-            colorfield = str(self.dlg.inDatavizColorField.currentField().encode('utf-8'))
->>>>>>> 63484680
         pcolor = "%s" % color.name()
 
         py2fields = ''
@@ -1783,17 +1759,7 @@
             color2 = self.dlg.inDatavizPlotColor2.color()
             colorfield2 = ''
             if self.dlg.cbDatavizUseColorField2.isChecked():
-<<<<<<< HEAD
                 colorfield2 = str(self.dlg.inDatavizColorField2.currentField())
-            pcolor2 = "%s" % color2.name()
-
-        popup_display_child_plot = str(self.dlg.cbDatavizDisplayChildPlot.isChecked())
-
-        lblTableWidget = self.dlg.twDatavizLayers
-        twRowCount = lblTableWidget.rowCount()
-        content = [layerName, ptitle, ptype, pxfields, aggregation, pyfields, pcolor, colorfield, hasYField2, py2fields, pcolor2, colorfield2, popup_display_child_plot, layerId, twRowCount]
-=======
-                colorfield2 = str(self.dlg.inDatavizColorField2.currentField().encode('utf-8'))
             pcolor2 = "%s" % color2.name()
 
         popup_display_child_plot = str(self.dlg.cbDatavizDisplayChildPlot.isChecked())
@@ -1802,7 +1768,6 @@
         lblTableWidget = self.dlg.twDatavizLayers
         twRowCount = lblTableWidget.rowCount()
         content = [layerName, ptitle, ptype, pxfields, aggregation, pyfields, pcolor, colorfield, hasYField2, py2fields, pcolor2, colorfield2, popup_display_child_plot, only_show_child, layerId, twRowCount]
->>>>>>> 63484680
         colCount = len(content)
 
         # set new rowCount and col count
@@ -2467,7 +2432,6 @@
         if twRowCount > 0:
             liz2json["datavizLayers"] = {}
             for row in range(twRowCount):
-<<<<<<< HEAD
                 layerName = str(lblTableWidget.item(row, 0).text())
                 ptitle = str(lblTableWidget.item(row, 1).text())
                 ptype = str(lblTableWidget.item(row, 2).text())
@@ -2481,24 +2445,8 @@
                 pcolor2 = str(lblTableWidget.item(row, 10).text())
                 colorfield2 = str(lblTableWidget.item(row, 11).text())
                 popup_display_child_plot = str(lblTableWidget.item(row, 12).text())
-                layerId = str(lblTableWidget.item(row, 13).text())
-=======
-                layerName = str(lblTableWidget.item(row, 0).text().encode('utf-8'))
-                ptitle = str(lblTableWidget.item(row, 1).text().encode('utf-8'))
-                ptype = str(lblTableWidget.item(row, 2).text().encode('utf-8'))
-                pxfields = str(lblTableWidget.item(row, 3).text().encode('utf-8'))
-                paggregation = str(lblTableWidget.item(row, 4).text())
-                pyfields = str(lblTableWidget.item(row, 5).text().encode('utf-8'))
-                pcolor = str(lblTableWidget.item(row, 6).text().encode('utf-8'))
-                colorfield = str(lblTableWidget.item(row, 7).text().encode('utf-8'))
-                hasy2fields = str(lblTableWidget.item(row, 8).text().encode('utf-8'))
-                py2fields = str(lblTableWidget.item(row, 9).text().encode('utf-8'))
-                pcolor2 = str(lblTableWidget.item(row, 10).text().encode('utf-8'))
-                colorfield2 = str(lblTableWidget.item(row, 11).text().encode('utf-8'))
-                popup_display_child_plot = str(lblTableWidget.item(row, 12).text().encode('utf-8'))
-                only_show_child = str(lblTableWidget.item(row, 13).text().encode('utf-8'))
-                layerId = str(lblTableWidget.item(row, 14).text().encode('utf-8'))
->>>>>>> 63484680
+                only_show_child = str(lblTableWidget.item(row, 13).text())
+                layerId = str(lblTableWidget.item(row, 14).text())
                 prow = {}
                 prow["title"] = ptitle
                 prow["type"] = ptype
@@ -2512,10 +2460,7 @@
                 prow["color2"] = pcolor2
                 prow["colorfield2"] = colorfield2
                 prow["popup_display_child_plot"] = popup_display_child_plot
-<<<<<<< HEAD
-=======
                 prow["only_show_child"] = only_show_child
->>>>>>> 63484680
                 prow["layerId"] = layerId
                 prow["order"] = row
                 liz2json["datavizLayers"][row] = prow
@@ -2652,7 +2597,7 @@
             self.iface.messageBar().pushMessage(
                 u"Lizmap",
                 QApplication.translate("lizmap", "Please do not forget to save the QGIS project before publishing your map"),
-                level=QgsMessageBar.WARNING,
+                level=Qgis.Warning,
                 duration=30
             )
 
@@ -2873,13 +2818,8 @@
                 self.iface.messageBar().pushMessage(
                     u"Lizmap",
                     QApplication.translate("lizmap", "Lizmap configuration file has been updated"),
-<<<<<<< HEAD
                     level=Qgis.Success,
                     duration=3
-=======
-                    level=QgsMessageBar.INFO,
-                    duration=2
->>>>>>> 63484680
                 )
 
         return self.isok
