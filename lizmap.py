--- conflicted
+++ resolved
@@ -326,9 +326,6 @@
         self.layer_options_list['sourceRepository']['widget'] = self.dlg.inSourceRepository
         self.layer_options_list['sourceProject']['widget'] = self.dlg.inSourceProject
 
-        self.timemanager_options = LizmapConfig.timemanagerOptionDefinitions
-        self.timemanager_options['attributeResolution']['widget'] = self.dlg.liTimemanagerAttributeResolution
-
         self.dataviz_options = LizmapConfig.datavizOptionDefinitions
         self.dataviz_options['plotType']['widget'] = self.dlg.liDatavizPlotType
 
@@ -340,7 +337,6 @@
         self.dlg.liDatavizPlotType.addItem(QIcon(resources_path('icons', 'plots', 'pie.svg')), 'pie')
         self.dlg.liDatavizPlotType.addItem(QIcon(resources_path('icons', 'plots', '2dhistogram.svg')), 'histogram2d')
         self.dlg.liDatavizPlotType.addItem(QIcon(resources_path('icons', 'plots', 'polar.svg')), 'polar')
-        self.dlg.liDatavizPlotType.addItem(QIcon(resources_path('icons', 'plots', 'sunburst.svg')), 'sunburst')
 
         self.dataviz_options['plotAggregation']['widget'] = self.dlg.liDatavizAggregation
 
@@ -471,13 +467,6 @@
                 'jsonConfig': {}
             },
             'timemanagerLayers': {
-<<<<<<< HEAD
-                'tableWidget': self.dlg.twTimemanager,
-                'removeButton': self.dlg.btTimemanagerLayerDel,
-                'addButton': self.dlg.btTimemanagerLayerAdd,
-                'cols': ['startAttribute', 'endAttribute', 'attributeResolution', 'layerId', 'order'],
-                'jsonConfig': {}
-=======
                 'tableWidget': self.dlg.time_manager_table,
                 'removeButton': self.dlg.remove_time_manager_layer,
                 'addButton': self.dlg.add_time_manager_layer,
@@ -485,7 +474,6 @@
                 'upButton': self.dlg.up_time_manager_layer,
                 'downButton': self.dlg.down_time_manager_layer,
                 'manager': None,
->>>>>>> 9959b6f6
             },
             'datavizLayers': {
                 'tableWidget': self.dlg.twDatavizLayers,
@@ -638,21 +626,6 @@
         # Delete layers from table when deleted from registry
         self.project.layersRemoved.connect(self.remove_layer_from_table_by_layer_ids)
 
-<<<<<<< HEAD
-        # Time manager layers
-        self.dlg.twTimemanager.setColumnHidden(4, True)
-        self.dlg.twTimemanager.setColumnHidden(5, True)
-        self.dlg.twTimemanager.horizontalHeader().setStretchLastSection(True)
-        self.dlg.liTimemanagerLayers.setFilters(QgsMapLayerProxyModel.VectorLayer)
-        self.dlg.liTimemanagerEndAttribute.setAllowEmptyFieldName(True)
-        self.dlg.liTimemanagerLayers.layerChanged.connect(self.dlg.liTimemanagerStartAttribute.setLayer)
-        self.dlg.liTimemanagerLayers.layerChanged.connect(self.dlg.liTimemanagerEndAttribute.setLayer)
-        self.dlg.liTimemanagerStartAttribute.setLayer(self.dlg.liTimemanagerLayers.currentLayer())
-        self.dlg.liTimemanagerEndAttribute.setLayer(self.dlg.liTimemanagerLayers.currentLayer())
-        self.dlg.btTimemanagerLayerAdd.clicked.connect(self.add_layer_to_time_manager)
-
-=======
->>>>>>> 9959b6f6
         # Dataviz layers
         self.dlg.liDatavizPlotLayer.setFilters(QgsMapLayerProxyModel.VectorLayer)
         self.dlg.liDatavizPlotLayer.layerChanged.connect(self.dlg.inDatavizPlotXfield.setLayer)
@@ -679,14 +652,6 @@
         # Add a layer to the lizmap dataviz layers
         self.dlg.btDatavizAddLayer.clicked.connect(self.add_layer_to_dataviz)
         self.dlg.liDatavizPlotType.currentText()
-
-        # Set the time manager options (attributeResolution)
-        for key, item in self.timemanager_options.items():
-            if item['widget']:
-                if item['wType'] == 'list':
-                    list_dic = {item['list'][i]: i for i in range(0, len(item['list']))}
-                    for k, i in list_dic.items():
-                        item['widget'].setItemData(i, k)
 
         # Set the dataviz options (type, etc.)
         for key, item in self.dataviz_options.items():
@@ -1116,52 +1081,6 @@
             message,
             QMessageBox.Ok)
 
-<<<<<<< HEAD
-    def add_layer_to_time_manager(self):
-        """Add a layer in the list of 'time manager' tool."""
-        table = self.dlg.twTimemanager
-        row = table.rowCount()
-
-        if row >= self.dlg.liTimemanagerLayers.count():
-            self.display_error('Not possible to add again this layer.')
-            return
-
-        layer = self.dlg.liTimemanagerLayers.currentLayer()
-        if not layer:
-            self.display_error('Layer is compulsory.')
-            return
-
-        if not self.check_wfs_is_checked(layer):
-            return
-
-        start_attribute = self.dlg.liTimemanagerStartAttribute.currentField()
-        if not start_attribute:
-            self.display_error('Start attribute is compulsory.')
-            return
-
-        layer_name = layer.name()
-        layer_id = layer.id()
-        start_attribute = self.dlg.liTimemanagerStartAttribute.currentField()
-        end_attribute = self.dlg.liTimemanagerEndAttribute.currentField()
-        attribute_resolution = self.dlg.liTimemanagerAttributeResolution.itemData(
-            self.dlg.liTimemanagerAttributeResolution.currentIndex()
-        )
-        icon = QgsMapLayerModel.iconForLayer(layer)
-
-        content = [layer_name, start_attribute, end_attribute, attribute_resolution, layer_id, row]
-
-        table.setRowCount(row + 1)
-
-        for i, val in enumerate(content):
-            item = QTableWidgetItem(val)
-            if i == 0:
-                item.setIcon(icon)
-            table.setItem(row, i, item)
-
-        LOGGER.info('Layer "{}" has been added to the time manager tool'.format(layer_id))
-
-=======
->>>>>>> 9959b6f6
     # noinspection PyPep8Naming
     def addLayerToLizmapBaselayers(self):
         """Add a layer in the list of Lizmap external baselayers.
@@ -2150,29 +2069,6 @@
                 liz2json["lizmapExternalBaselayers"][lName]["layerImageFormat"] = lImageFormat
                 liz2json["lizmapExternalBaselayers"][lName]["order"] = row
 
-<<<<<<< HEAD
-        # list of timemanager layers
-        lblTableWidget = self.dlg.twTimemanager
-        twRowCount = lblTableWidget.rowCount()
-        if twRowCount > 0:
-            liz2json["timemanagerLayers"] = dict()
-            for row in range(twRowCount):
-                # check that the layer is checked in the WFS capabilities
-                layerName = lblTableWidget.item(row, 0).text()
-                startAttribute = lblTableWidget.item(row, 1).text()
-                endAttribute = lblTableWidget.item(row, 2).text()
-                attributeResolution = lblTableWidget.item(row, 3).text()
-                layerId = lblTableWidget.item(row, 4).text()
-                if layerId in wfsLayersList:
-                    liz2json["timemanagerLayers"][layerName] = dict()
-                    liz2json["timemanagerLayers"][layerName]["startAttribute"] = startAttribute
-                    liz2json["timemanagerLayers"][layerName]["endAttribute"] = endAttribute
-                    liz2json["timemanagerLayers"][layerName]["attributeResolution"] = attributeResolution
-                    liz2json["timemanagerLayers"][layerName]["layerId"] = layerId
-                    liz2json["timemanagerLayers"][layerName]["order"] = row
-
-=======
->>>>>>> 9959b6f6
         # list of dataviz layers
         lblTableWidget = self.dlg.twDatavizLayers
         twRowCount = lblTableWidget.rowCount()
