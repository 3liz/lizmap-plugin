"""Definitions for edition."""

<<<<<<< HEAD
from .base import BaseDefinitions, InputType
from .definitions import LwcVersions
from ..qgis_plugin_tools.tools.i18n import tr
=======
from lizmap.definitions.base import BaseDefinitions, InputType
from lizmap.qgis_plugin_tools.tools.i18n import tr
>>>>>>> 7ff04bbd

__copyright__ = 'Copyright 2020, 3Liz'
__license__ = 'GPL version 3'
__email__ = 'info@3liz.org'
__revision__ = '$Format:%H$'


class EditionDefinitions(BaseDefinitions):

    def __init__(self):
        super().__init__()
        self._layer_config['layerId'] = {
            'type': InputType.Layer,
            'header': tr('Layer'),
            'default': None,
            'tooltip': tr('The vector layer for the edition.')
        }
        self._layer_config['createFeature'] = {
            'type': InputType.CheckBox,
            'header': tr('Create'),
            'default': False,
            'tooltip': tr('If a new feature can be added.')
        }
        self._layer_config['modifyAttribute'] = {
            'type': InputType.CheckBox,
            'header': tr('Edit attributes'),
            'default': False,
            'tooltip': tr('If attributes can be edited.')
        }
        self._layer_config['modifyGeometry'] = {
            'type': InputType.CheckBox,
            'header': tr('Edit geometry'),
            'default': False,
            'tooltip': tr('If geometry can be edited.')
        }
        self._layer_config['deleteFeature'] = {
            'type': InputType.CheckBox,
            'header': tr('Remove'),
            'default': False,
            'tooltip': tr('If a feature can be removed.')
        }
        self._layer_config['acl'] = {
            'type': InputType.Text,
            'header': tr('Groups'),
            'default': '',
            'tooltip': tr(
                'Use a comma separated list of Lizmap groups ids to restrict access '
                'to this layer edition.')
        }
        self._layer_config['snap_layers'] = {
            'type': InputType.Layers,
            'header': tr('Layers'),
            'default': '',
            'tooltip': tr('List of layers to snap on.'),
            'version': LwcVersions.Lizmap_3_4,
        }
        self._layer_config['snap_nodes'] = {
            'type': InputType.CheckBox,
            'header': tr('Node'),
            'default': False,
            'tooltip': tr('If we should snap on nodes.'),
            'version': LwcVersions.Lizmap_3_4,
        }
        self._layer_config['snap_segments'] = {
            'type': InputType.CheckBox,
            'header': tr('Segments'),
            'default': False,
            'tooltip': tr('If we should snap on segments.'),
            'version': LwcVersions.Lizmap_3_4,
        }
        self._layer_config['snap_intersections'] = {
            'type': InputType.CheckBox,
            'header': tr('Intersections'),
            'default': False,
            'tooltip': tr('If we should snap on intersections.'),
            'version': LwcVersions.Lizmap_3_4,
        }

    @staticmethod
    def primary_keys() -> tuple:
        return 'layerId',

    def key(self) -> str:
        return 'editionLayers'<|MERGE_RESOLUTION|>--- conflicted
+++ resolved
@@ -1,13 +1,8 @@
 """Definitions for edition."""
 
-<<<<<<< HEAD
-from .base import BaseDefinitions, InputType
-from .definitions import LwcVersions
-from ..qgis_plugin_tools.tools.i18n import tr
-=======
 from lizmap.definitions.base import BaseDefinitions, InputType
+from lizmap.definitions.definitions import LwcVersions
 from lizmap.qgis_plugin_tools.tools.i18n import tr
->>>>>>> 7ff04bbd
 
 __copyright__ = 'Copyright 2020, 3Liz'
 __license__ = 'GPL version 3'
