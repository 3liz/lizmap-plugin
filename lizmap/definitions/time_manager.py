"""Definitions for time manager."""

<<<<<<< HEAD
from enum import Enum, unique

from .base import BaseDefinitions, InputType
from .definitions import LwcVersions
from ..qgis_plugin_tools.tools.i18n import tr
=======
from lizmap.definitions.base import BaseDefinitions, InputType
from lizmap.qgis_plugin_tools.tools.i18n import tr
>>>>>>> 7ff04bbd

__copyright__ = 'Copyright 2020, 3Liz'
__license__ = 'GPL version 3'
__email__ = 'info@3liz.org'
__revision__ = '$Format:%H$'


@unique
class TimeUnits(Enum):
    Seconds = {
        'data': 'seconds',
        'label': tr('Seconds'),
    }
    Minutes = {
        'data': 'minutes',
        'label': tr('Minutes'),
    }
    Hours = {
        'data': 'hours',
        'label': tr('Hours'),
    }
    Days = {
        'data': 'days',
        'label': tr('Days'),
    }
    Weeks = {
        'data': 'weeks',
        'label': tr('Weeks'),
    }
    Months = {
        'data': 'months',
        'label': tr('Months'),
    }
    Years = {
        'data': 'years',
        'label': tr('Years'),
    }


class TimeManagerDefinitions(BaseDefinitions):

    def __init__(self):
        super().__init__()
        self._layer_config['layerId'] = {
            'type': InputType.Layer,
            'header': tr('Layer'),
            'default': None,
            'tooltip': tr('Layer with the date/time.')
        }
        self._layer_config['startAttribute'] = {
            'type': InputType.Field,
            'header': tr('Start'),
            'default': None,
            'tooltip': tr('Column with the date/time.')
        }
        self._layer_config['endAttribute'] = {
            'type': InputType.Field,
            'header': tr('End'),
            'default': '',
            'tooltip': tr('Field with the end date/time.'),
            'version': LwcVersions.Lizmap_3_4,
        }
        self._layer_config['attributeResolution'] = {
            'type': InputType.List,
            'header': tr('Attribute resolution'),
            'items': TimeUnits,
            'default': TimeUnits.Years,
            'tooltip': tr('Date/time resolution of the chosen attribute(s).'),
            'version': LwcVersions.Lizmap_3_4,
        }
        self._general_config['inTimeFrameSize'] = {
            'type': InputType.SpinBox,
            'default': 10,
        }
        self._general_config['tmTimeFrameType'] = {
            'type': InputType.List,
            'items': TimeUnits,
            'default': TimeUnits.Seconds,
        }
        self._general_config['tmAnimationFrameLength'] = {
            'type': InputType.SpinBox,
            'default': 1000,
        }

    @staticmethod
    def primary_keys() -> tuple:
        return 'layerId',

    def key(self) -> str:
        return 'timemanagerLayers'<|MERGE_RESOLUTION|>--- conflicted
+++ resolved
@@ -1,15 +1,10 @@
 """Definitions for time manager."""
 
-<<<<<<< HEAD
 from enum import Enum, unique
 
-from .base import BaseDefinitions, InputType
-from .definitions import LwcVersions
-from ..qgis_plugin_tools.tools.i18n import tr
-=======
 from lizmap.definitions.base import BaseDefinitions, InputType
+from lizmap.definitions.definitions import LwcVersions
 from lizmap.qgis_plugin_tools.tools.i18n import tr
->>>>>>> 7ff04bbd
 
 __copyright__ = 'Copyright 2020, 3Liz'
 __license__ = 'GPL version 3'
