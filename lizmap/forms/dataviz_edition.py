"""Dialog for dataviz edition."""

<<<<<<< HEAD
from qgis.PyQt.QtWidgets import (
    QTableWidgetItem,
    QAbstractItemView,
    QDialog,
    QHeaderView,
)
from qgis.core import (
    QgsMapLayerProxyModel,
    QgsProject,
    QgsApplication,
    QgsSettings)
from qgis.PyQt.QtCore import Qt
from qgis.PyQt.QtGui import QIcon, QColor

from lizmap.qt_style_sheets import NEW_FEATURE
from lizmap import DEFAULT_LWC_VERSION
from lizmap.definitions.base import InputType
from lizmap.definitions.dataviz import DatavizDefinitions, GraphType
from lizmap.definitions.definitions import LwcVersions
from lizmap.forms.base_edition_dialog import BaseEditionDialog
from lizmap.forms.trace_dataviz_edition import TraceDatavizEditionDialog
=======
from lizmap.forms.base_edition_dialog import BaseEditionDialog
from lizmap.definitions.dataviz import DatavizDefinitions, GraphType, AggregationType
>>>>>>> 6f42d68f
from lizmap.qgis_plugin_tools.tools.i18n import tr
from lizmap.qgis_plugin_tools.tools.resources import load_ui

__copyright__ = 'Copyright 2020, 3Liz'
__license__ = 'GPL version 3'
__email__ = 'info@3liz.org'
__revision__ = '$Format:%H$'


CLASS = load_ui('ui_form_dataviz.ui')


class DatavizEditionDialog(BaseEditionDialog, CLASS):

    def __init__(self, parent=None, unicity=None):
        super().__init__(parent, unicity)
        self.setupUi(self)
        self.parent = parent
        self.config = DatavizDefinitions()
        self.config.add_layer_widget('title', self.title)
        self.config.add_layer_widget('type', self.type_graph)
        self.config.add_layer_widget('description', self.text_description)
        self.config.add_layer_widget('layerId', self.layer)
        self.config.add_layer_widget('x_field', self.x_field)
        self.config.add_layer_widget('aggregation', self.aggregation)
        self.config.add_layer_widget('traces', self.traces)
        self.config.add_layer_widget('html_template', self.html_template)
        self.config.add_layer_widget('layout', self.json_layout)
        self.config.add_layer_widget('horizontal', self.horizontal)
        self.config.add_layer_widget('stacked', self.stacked)
        self.config.add_layer_widget('popup_display_child_plot', self.popup_display_child_plot)
        self.config.add_layer_widget('only_show_child', self.only_show_child)
        self.config.add_layer_widget('display_legend', self.display_legend)
        self.config.add_layer_widget('display_when_layer_visible', self.display_when_layer_visible)

        self.config.add_layer_label('title', self.label_title)
        self.config.add_layer_label('type', self.label_type)
        self.config.add_layer_label('description', self.label_description)
        self.config.add_layer_label('layerId', self.label_layer)
        self.config.add_layer_label('x_field', self.label_x_field)
        self.config.add_layer_label('aggregation', self.label_aggregation)
        self.config.add_layer_label('traces', self.label_traces)
        self.config.add_layer_label('html_template', self.label_html_template)
        self.config.add_layer_label('html_template', self.label_layout)

        # noinspection PyCallByClass,PyArgumentList
        self.add_trace.setText('')
        self.add_trace.setIcon(QIcon(QgsApplication.iconPath('symbologyAdd.svg')))
        self.add_trace.setToolTip(tr('Add a new trace to the chart.'))
        self.remove_trace.setText('')
        self.remove_trace.setIcon(QIcon(QgsApplication.iconPath('symbologyRemove.svg')))
        self.remove_trace.setToolTip(tr('Remove the selected trace from the chart.'))

        # Set traces table
        items = self.config.layer_config['traces']['items']
        self.traces.setColumnCount(len(items))
        for i, item in enumerate(items):
            sub_definition = self.config.layer_config[item]
            column = QTableWidgetItem(sub_definition['header'])
            column.setToolTip(sub_definition['tooltip'])
            self.traces.setHorizontalHeaderItem(i, column)
        header = self.traces.horizontalHeader()
        header.setSectionResizeMode(QHeaderView.ResizeToContents)
        header.setSectionResizeMode(0, QHeaderView.Stretch)

        self.traces.setSelectionMode(QAbstractItemView.SingleSelection)
        self.traces.setEditTriggers(QAbstractItemView.NoEditTriggers)
        self.traces.setSelectionBehavior(QAbstractItemView.SelectRows)
        self.traces.setAlternatingRowColors(True)

        self.layer.setFilters(QgsMapLayerProxyModel.VectorLayer)
        self.layer.layerChanged.connect(self.current_layer_changed)

        self.x_field.setLayer(self.layer.currentLayer())

        self.type_graph.currentTextChanged.connect(self.check_form_graph_type)
        self.add_trace.clicked.connect(self.add_new_trace)
        self.remove_trace.clicked.connect(self.remove_selection)

        self.lwc_versions[LwcVersions.Lizmap_3_4] = [
            self.label_graph_34
        ]

        self.setup_ui()
        self.check_form_graph_type()

    def load_collection(self, value) -> None:
        """Load a collection into the table from JSON string."""
        for trace in value:
            row = self.traces.rowCount()
            self.traces.setRowCount(row + 1)
            self._edit_trace_row(row, trace)
        self.disable_more_trace()

    def primary_keys_collection(self) -> list:
        """Return the list of unique values in the collection."""
        values = list()
        for row in range(self.traces.rowCount()):
            item = self.traces.item(row, 0)
            cell = item.data(Qt.UserRole)
            values.append(cell)
        return values

    def save_collection(self) -> list:
        """Save a collection into JSON"""
        value = list()
        rows = self.traces.rowCount()

        collection_definition = self.config.layer_config['traces']
        for row in range(rows):
            trace_data = dict()
            for i, sub_key in enumerate(collection_definition['items']):

                input_type = self.config.layer_config[sub_key]['type']
                item = self.traces.item(row, i)

                if item is None:
                    # Safe guard
                    # Do not put if not item, it might be False
                    raise Exception('Cell is not initialized ({}, {})'.format(row, i))

                cell = item.data(Qt.UserRole)
                if cell is None:
                    # Safe guard
                    # Do not put if not cell, it might be False
                    raise Exception('Cell has no data ({}, {})'.format(row, i))

                if input_type == InputType.Field:
                    trace_data[sub_key] = cell
                elif input_type == InputType.Color:
                    trace_data[sub_key] = cell
                else:
                    raise Exception('InputType "{}" not implemented'.format(input_type))

            value.append(trace_data)

        return value

    def current_layer_changed(self):
        """When the layer is changed."""
        self.x_field.setLayer(self.layer.currentLayer())
        self.traces.setRowCount(0)

    def add_new_trace(self):
        """Add a new trace in the table after clicking the 'add' button."""
        graph = self.type_graph.currentData()
        for item_enum in GraphType:
            if item_enum.value['data'] == graph:
                graph = item_enum
                break
        else:
            raise Exception('Error with list')

        dialog = TraceDatavizEditionDialog(
            self.parent, self.layer.currentLayer(), graph, self.primary_keys_collection())
        result = dialog.exec_()
        if result == QDialog.Accepted:
            data = dialog.save_form()
            row = self.traces.rowCount()
            self.traces.setRowCount(row + 1)
            self._edit_trace_row(row, data)
            self.disable_more_trace()

    def _edit_trace_row(self, row, data):
        """Internal function to edit a row."""
        for i, key in enumerate(self.config.layer_config['traces']['items']):
            cell = QTableWidgetItem()

            value = data.get(key)
            if not value:
                cell.setText('')
                cell.setData(Qt.UserRole, '')
                self.traces.setItem(row, i, cell)
                continue

            input_type = self.config.layer_config[key]['type']
            if input_type == InputType.Field:
                cell.setText(value)
                cell.setData(Qt.UserRole, value)
                cell.setData(Qt.ToolTipRole, value)

                # Get the icon for the field
                if self.layer:
                    index = self.layer.currentLayer().fields().indexFromName(value)
                    if index >= 0:
                        cell.setIcon(self.layer.currentLayer().fields().iconForField(index))

            elif input_type == InputType.Color:
                cell.setText(value)
                cell.setData(Qt.UserRole, value)
                cell.setData(Qt.ToolTipRole, value)
                if value:
                    cell.setData(Qt.DecorationRole, QColor(value))

            else:
                raise Exception('InputType "{}" not implemented'.format(input_type))

            self.traces.setItem(row, i, cell)
        self.traces.clearSelection()

    def remove_selection(self):
        """Remove the selected row from the table."""
        selection = self.traces.selectedIndexes()
        if len(selection) <= 0:
            return

        row = selection[0].row()
        self.traces.clearSelection()
        self.traces.removeRow(row)
        self.disable_more_trace()

    def disable_more_trace(self):
        """According to the kind of graph, the button might be disabled."""
        graph = self.type_graph.currentData()
        for item_enum in GraphType:
            if item_enum.value['data'] == graph:
                graph = item_enum
                break
        else:
            raise Exception('Error with list')

        if self.traces.rowCount() > 0 and graph in [GraphType.Pie, GraphType.Histogram2D]:
            self.add_trace.setEnabled(False)
        else:
<<<<<<< HEAD
            self.add_trace.setEnabled(True)

        version = QgsSettings().value(
            'lizmap/lizmap_web_client_version', DEFAULT_LWC_VERSION.value, str)
        version = LwcVersions(version)

        if version in [LwcVersions.Lizmap_3_1, LwcVersions.Lizmap_3_2, LwcVersions.Lizmap_3_3]:
            if self.traces.rowCount() >= 2:
                self.add_trace.setStyleSheet(NEW_FEATURE)
            else:
                self.add_trace.setStyleSheet('')
=======
            # Enable Y field 2
            self.y_field_2.setAllowEmptyFieldName(True)
            self.y_field_2.setVisible(True)
            self.color_2.setVisible(True)
            self.color_field_2.setVisible(True)
            self.label_y_field_2.setVisible(True)
            self.label_y_color_2.setVisible(True)

        if graph != GraphType.Box:
            index = self.aggregation.findData(AggregationType.No.value['data'])
            if index >= 0:
                self.aggregation.removeItem(index)
            self.aggregation.setCurrentIndex(0)
        else:
            index = self.aggregation.findData(AggregationType.No.value['data'])
            if index < 0:
                self.aggregation.addItem(
                    AggregationType.No.value['label'], AggregationType.No.value['data'])
            index = self.aggregation.findData(AggregationType.No.value['data'])
            self.aggregation.setCurrentIndex(index)

    def check_y_color_field(self):
        if self.color_field.currentField() == '':
            self.color.setToDefaultColor()
            self.color.setEnabled(True)
>>>>>>> 6f42d68f
        else:
            self.add_trace.setStyleSheet('')

    def check_form_graph_type(self):
        """Enable or not features according to the type of graph."""
        graph = self.type_graph.currentData()
        for item_enum in GraphType:
            if item_enum.value['data'] == graph:
                graph = item_enum
                break
        else:
            raise Exception('Error with list')

        # Field X
        if graph in [
                GraphType.Scatter, GraphType.Bar, GraphType.Histogram,
                GraphType.Histogram2D, GraphType.Polar, GraphType.Pie,
                GraphType.Sunburst, GraphType.HtmlTemplate]:
            self.x_field.setAllowEmptyFieldName(False)
        elif graph in [GraphType.Box]:
            self.x_field.setAllowEmptyFieldName(True)
        else:
            raise Exception('Unknown graph type for X')

        # Bar chart
        is_bar_chart = graph == GraphType.Bar
        self.horizontal.setVisible(is_bar_chart)
        self.stacked.setVisible(is_bar_chart)

        # HTML template
        is_html_template = graph == GraphType.HtmlTemplate
        self.label_html_template.setVisible(is_html_template)
        self.html_template.setVisible(is_html_template)
        self.display_legend.setVisible(not is_html_template)

        # Add more trace button
        self.disable_more_trace()

    def validate(self) -> str:
        upstream = super().validate()
        if upstream:
            return upstream

        layer = self.layer.currentLayer()
        wfs_layers_list = QgsProject.instance().readListEntry('WFSLayers', '')[0]
        for wfs_layer in wfs_layers_list:
            if layer.id() == wfs_layer:
                break
        else:
            msg = tr(
                'The layers you have chosen for this tool must be checked in the "WFS Capabilities"\n'
                ' option of the QGIS Server tab in the "Project Properties" dialog.')
            return msg

        if self.traces.rowCount() == 0:
            return tr('At least one Y field is required.')

        graph = self.type_graph.currentData()
        for item_enum in GraphType:
            if item_enum.value['data'] == graph:
                graph = item_enum
                break
        if graph == GraphType.HtmlTemplate:
            html = self.html_template.text()
            if html == '':
                return tr('HTML template is mandatory.')

        layout = self.json_layout.text()
        if layout:
            import json
            try:
                data = json.loads(layout)
            except json.decoder.JSONDecodeError as e:
                return tr('JSON layout is not valid : {}').format(str(e))

            if not isinstance(data, dict):
                return tr('The JSON layout must be a dictionary.')<|MERGE_RESOLUTION|>--- conflicted
+++ resolved
@@ -1,6 +1,5 @@
 """Dialog for dataviz edition."""
 
-<<<<<<< HEAD
 from qgis.PyQt.QtWidgets import (
     QTableWidgetItem,
     QAbstractItemView,
@@ -18,14 +17,10 @@
 from lizmap.qt_style_sheets import NEW_FEATURE
 from lizmap import DEFAULT_LWC_VERSION
 from lizmap.definitions.base import InputType
-from lizmap.definitions.dataviz import DatavizDefinitions, GraphType
+from lizmap.definitions.dataviz import DatavizDefinitions, GraphType, AggregationType
 from lizmap.definitions.definitions import LwcVersions
 from lizmap.forms.base_edition_dialog import BaseEditionDialog
 from lizmap.forms.trace_dataviz_edition import TraceDatavizEditionDialog
-=======
-from lizmap.forms.base_edition_dialog import BaseEditionDialog
-from lizmap.definitions.dataviz import DatavizDefinitions, GraphType, AggregationType
->>>>>>> 6f42d68f
 from lizmap.qgis_plugin_tools.tools.i18n import tr
 from lizmap.qgis_plugin_tools.tools.resources import load_ui
 
@@ -250,7 +245,6 @@
         if self.traces.rowCount() > 0 and graph in [GraphType.Pie, GraphType.Histogram2D]:
             self.add_trace.setEnabled(False)
         else:
-<<<<<<< HEAD
             self.add_trace.setEnabled(True)
 
         version = QgsSettings().value(
@@ -262,33 +256,6 @@
                 self.add_trace.setStyleSheet(NEW_FEATURE)
             else:
                 self.add_trace.setStyleSheet('')
-=======
-            # Enable Y field 2
-            self.y_field_2.setAllowEmptyFieldName(True)
-            self.y_field_2.setVisible(True)
-            self.color_2.setVisible(True)
-            self.color_field_2.setVisible(True)
-            self.label_y_field_2.setVisible(True)
-            self.label_y_color_2.setVisible(True)
-
-        if graph != GraphType.Box:
-            index = self.aggregation.findData(AggregationType.No.value['data'])
-            if index >= 0:
-                self.aggregation.removeItem(index)
-            self.aggregation.setCurrentIndex(0)
-        else:
-            index = self.aggregation.findData(AggregationType.No.value['data'])
-            if index < 0:
-                self.aggregation.addItem(
-                    AggregationType.No.value['label'], AggregationType.No.value['data'])
-            index = self.aggregation.findData(AggregationType.No.value['data'])
-            self.aggregation.setCurrentIndex(index)
-
-    def check_y_color_field(self):
-        if self.color_field.currentField() == '':
-            self.color.setToDefaultColor()
-            self.color.setEnabled(True)
->>>>>>> 6f42d68f
         else:
             self.add_trace.setStyleSheet('')
 
