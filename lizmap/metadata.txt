--- conflicted
+++ resolved
@@ -7,13 +7,7 @@
 description=Publish and share your QGIS maps on the Web via Lizmap Web Client, by 3liz.com
 about=With a few clicks, it's possible to publish and share your QGIS projects on the Web via Lizmap Web Client, by 3liz.com. QGIS Server is used in the background so all the symbology is kept. The edition forms in QGIS are also available. Demo : https://demo.lizmap.com and documentation : https://docs.lizmap.com and hosting solutions https://lizmap.com
 category=Web
-<<<<<<< HEAD
-# set -beta for dev version
-version=3.3.99-beta
-
-=======
-version=master
->>>>>>> ed9c1965
+version=dev
 changelog=changelog
 tags=online,server,web,webgis,webservice,webmapping,mobile,publication,wms,wfs,wps,internet,cloud,dashboard
 
