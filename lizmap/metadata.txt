--- conflicted
+++ resolved
@@ -7,11 +7,6 @@
 description=Publish and share your QGIS maps on the Web via Lizmap Web Client, by 3liz.com
 about=With a few clicks, it's possible to publish and share your QGIS projects on the Web via Lizmap Web Client, by 3liz.com. QGIS Server is used in the background so all the symbology is kept. The edition forms in QGIS are also available. Demo : https://demo.lizmap.com and documentation : https://docs.lizmap.com and hosting solutions https://lizmap.com
 category=Web
-<<<<<<< HEAD
-version=dev
-changelog=changelog
-=======
->>>>>>> 1eabdb72
 tags=online,server,web,webgis,webservice,webmapping,mobile,publication,wms,wfs,wps,internet,cloud,dashboard
 
 homepage=https://docs.lizmap.com
@@ -19,7 +14,7 @@
 repository=https://github.com/3liz/lizmap-plugin
 
 # Done automatically by qgis-plugin-ci
-version=master
+version=dev
 commitNumber=
 commitSha1=
 dateTime=
