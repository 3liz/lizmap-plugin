"""
/***************************************************************************
 Lizmap
                                 A QGIS plugin
 Publication plugin for Lizmap web application, by 3liz.com
                                -------------------
        begin                : 2011-11-01
        copyright            : (C) 2011 by 3liz
        email                : info@3liz.com
 ***************************************************************************/

/****** BEGIN LICENSE BLOCK *****
 Version: MPL 1.1/GPL 2.0/LGPL 2.1

 The contents of this file are subject to the Mozilla Public License Version
 1.1 (the "License"); you may not use this file except in compliance with
 the License. You may obtain a copy of the License at
 http://www.mozilla.org/MPL/

 Software distributed under the License is distributed on an "AS IS" basis,
 WITHOUT WARRANTY OF ANY KIND, either express or implied. See the License
 for the specific language governing rights and limitations under the
 License.

 The Original Code is 3liz code,

 The Initial Developer of the Original Code are René-Luc D'Hont rldhont@3liz.com
 and Michael Douchin mdouchin@3liz.com
 Portions created by the Initial Developer are Copyright (C) 2011
 the Initial Developer. All Rights Reserved.

 Alternatively, the contents of this file may be used under the terms of
 either of the GNU General Public License Version 2 or later (the "GPL"),
 or the GNU Lesser General Public License Version 2.1 or later (the "LGPL"),
 in which case the provisions of the GPL or the LGPL are applicable instead
 of those above. If you wish to allow use of your version of this file only
 under the terms of either the GPL or the LGPL, and not to allow others to
 use your version of this file under the terms of the MPL, indicate your
 decision by deleting the provisions above and replace them with the notice
 and other provisions required by the GPL or the LGPL. If you do not delete
 the provisions above, a recipient may use your version of this file under
 the terms of any one of the MPL, the GPL or the LGPL.

 ***** END LICENSE BLOCK ***** */
"""
import json
import logging
import os
import re
import sys

from collections import OrderedDict
from functools import partial
from shutil import copyfile
from typing import Optional

from qgis.PyQt.QtCore import (
    QCoreApplication,
    QTranslator,
    QUrl,
)
from qgis.PyQt.QtGui import (
    QDesktopServices,
    QIcon
)
from qgis.PyQt.QtWidgets import (
    QTableWidgetItem,
    QTreeWidgetItem,
    QAction,
    QDialogButtonBox,
    QMessageBox,
)
from qgis.core import (
    Qgis,
    QgsEditFormConfig,
    QgsProject,
    QgsMapLayerModel,
    QgsLayerTreeGroup,
    QgsLayerTreeLayer,
    QgsApplication,
    QgsMapLayer,
<<<<<<< HEAD
    QgsSettings,
    QgsRasterLayer,
=======
>>>>>>> e35e71b5
    QgsVectorLayer,
    QgsWkbTypes,
)

from lizmap import DEFAULT_LWC_VERSION
from lizmap.definitions.atlas import AtlasDefinitions
from lizmap.definitions.attribute_table import AttributeTableDefinitions
from lizmap.definitions.dataviz import DatavizDefinitions, Theme
from lizmap.definitions.definitions import LwcVersions, LayerProperties
from lizmap.definitions.edition import EditionDefinitions
from lizmap.definitions.filter_by_form import FilterByFormDefinitions
from lizmap.definitions.filter_by_login import FilterByLoginDefinitions
from lizmap.definitions.locate_by_layer import LocateByLayerDefinitions
from lizmap.definitions.time_manager import TimeManagerDefinitions
from lizmap.definitions.tooltip import ToolTipDefinitions
from lizmap.forms.atlas_edition import AtlasEditionDialog
from lizmap.forms.attribute_table_edition import AttributeTableEditionDialog
from lizmap.forms.dataviz_edition import DatavizEditionDialog
from lizmap.forms.edition_edition import EditionLayerDialog
from lizmap.forms.filter_by_form_edition import FilterByFormEditionDialog
from lizmap.forms.filter_by_login import FilterByLoginEditionDialog
from lizmap.forms.locate_layer_edition import LocateLayerEditionDialog
from lizmap.forms.table_manager import TableManager
from lizmap.forms.time_manager_edition import TimeManagerEditionDialog
from lizmap.forms.tooltip_edition import ToolTipEditionDialog
from lizmap.qt_style_sheets import STYLESHEET, NEW_FEATURE
from lizmap.lizmap_api.config import LizmapConfig
from lizmap.lizmap_dialog import LizmapDialog
from lizmap.lizmap_popup_dialog import LizmapPopupDialog
from lizmap.qgis_plugin_tools.tools.custom_logging import setup_logger
from lizmap.qgis_plugin_tools.tools.i18n import setup_translation, tr
from lizmap.qgis_plugin_tools.tools.resources import resources_path, plugin_path, plugin_name
from lizmap.qgis_plugin_tools.tools.ghost_layers import remove_all_ghost_layers
from lizmap.qgis_plugin_tools.tools.version import version, format_version_integer
from lizmap.tooltip import Tooltip
from lizmap.tools import get_layer_wms_parameters, layer_property


LOGGER = logging.getLogger(plugin_name())
DOC_URL = 'https://docs.lizmap.com/next/'


class Lizmap:

    def __init__(self, iface):
        """Constructor of the Lizmap plugin."""
        self.iface = iface
        # noinspection PyArgumentList
        self.project = QgsProject.instance()

        setup_logger(plugin_name())

        locale, file_path = setup_translation(
            'lizmap_qgis_plugin_{}.qm', plugin_path('i18n'))
        self.locale = locale[0:2]  # For the online help

        if file_path:
            self.translator = QTranslator()
            self.translator.load(file_path)
            QCoreApplication.installTranslator(self.translator)

        self.dlg = LizmapDialog()
        self.version = version()
        if self.version in ['master', 'dev']:
            self.dlg.setWindowTitle('Lizmap branch {}'.format(self.version))
            text = self.dlg.label_dev_version.text().format(self.version)
            self.dlg.label_dev_version.setText(text)
        else:
            self.dlg.label_dev_version.setVisible(False)
        self.popup_dialog = None
        self.layers_table = dict()

        # Manage LWC versions combo
        self.dlg.label_lwc_version.setStyleSheet(NEW_FEATURE)
        self.lwc_versions = OrderedDict()
        self.lwc_versions[LwcVersions.Lizmap_3_1] = []
        self.lwc_versions[LwcVersions.Lizmap_3_2] = [
            self.dlg.label_max_feature_popup,
            self.dlg.label_display_popup_children,
            self.dlg.label_dataviz,
            self.dlg.label_atlas,
        ]
        self.lwc_versions[LwcVersions.Lizmap_3_3] = [
            self.dlg.label_form_filter,
            self.dlg.label_drag_drop_form,
            self.dlg.btQgisPopupFromForm,
        ]
        self.lwc_versions[LwcVersions.Lizmap_3_4] = [
            self.dlg.label_atlas_34,
            self.dlg.label_group_visibility,
            self.dlg.list_group_visiblity,
            self.dlg.activate_first_maptheme,
            self.dlg.activate_drawing_tools,
        ]
        next_release = False
        for lwc_version in LwcVersions:
            if not next_release:
                self.dlg.combo_lwc_version.addItem(lwc_version.value, lwc_version)
                if lwc_version == DEFAULT_LWC_VERSION:
                    next_release = self.version not in ['master', 'dev']

        lwc_version = QgsSettings().value('lizmap/lizmap_web_client_version', DEFAULT_LWC_VERSION.value, str)
        lwc_version = LwcVersions(lwc_version)
        index = self.dlg.combo_lwc_version.findData(lwc_version)
        self.dlg.combo_lwc_version.setCurrentIndex(index)
        self.dlg.combo_lwc_version.currentIndexChanged.connect(self.lwc_version_changed)
        self.lwc_version_changed()

        # Map options
        icon = QIcon()
        icon.addFile(resources_path('icons', '15-baselayer-white.png'), mode=QIcon.Normal)
        icon.addFile(resources_path('icons', '15-baselayer-dark.png'), mode=QIcon.Selected)
        self.dlg.mOptionsListWidget.item(0).setIcon(icon)

        # Layers
        icon = QIcon()
        icon.addFile(resources_path('icons', '02-switcher-white.png'), mode=QIcon.Normal)
        icon.addFile(resources_path('icons', '02-switcher-dark.png'), mode=QIcon.Selected)
        self.dlg.mOptionsListWidget.item(1).setIcon(icon)

        # Base layer
        icon = QIcon()
        icon.addFile(resources_path('icons', '02-switcher-white.png'), mode=QIcon.Normal)
        icon.addFile(resources_path('icons', '02-switcher-dark.png'), mode=QIcon.Selected)
        self.dlg.mOptionsListWidget.item(2).setIcon(icon)

        # Locate by layer
        icon = QIcon()
        icon.addFile(resources_path('icons', '04-locate-white.png'), mode=QIcon.Normal)
        icon.addFile(resources_path('icons', '04-locate-dark.png'), mode=QIcon.Selected)
        self.dlg.mOptionsListWidget.item(3).setIcon(icon)

        # Attribute table
        icon = QIcon()
        icon.addFile(resources_path('icons', '11-attribute-white.png'), mode=QIcon.Normal)
        icon.addFile(resources_path('icons', '11-attribute-dark.png'), mode=QIcon.Selected)
        self.dlg.mOptionsListWidget.item(4).setIcon(icon)

        # Layer editing
        icon = QIcon()
        icon.addFile(resources_path('icons', '10-edition-white.png'), mode=QIcon.Normal)
        icon.addFile(resources_path('icons', '10-edition-dark.png'), mode=QIcon.Selected)
        self.dlg.mOptionsListWidget.item(5).setIcon(icon)

        # Tooltip layer
        icon = QIcon()
        icon.addFile(resources_path('icons', '16-tooltip-white.png'), mode=QIcon.Normal)
        icon.addFile(resources_path('icons', '16-tooltip-dark.png'), mode=QIcon.Selected)
        self.dlg.mOptionsListWidget.item(6).setIcon(icon)

        # Filter layer by user
        icon = QIcon()
        icon.addFile(resources_path('icons', '12-user-white.png'), mode=QIcon.Normal)
        icon.addFile(resources_path('icons', '12-user-dark.png'), mode=QIcon.Selected)
        self.dlg.mOptionsListWidget.item(7).setIcon(icon)

        # Dataviz
        icon = QIcon()
        icon.addFile(resources_path('icons', 'dataviz-icon-white.png'), mode=QIcon.Normal)
        icon.addFile(resources_path('icons', 'dataviz-icon-dark.png'), mode=QIcon.Selected)
        self.dlg.mOptionsListWidget.item(8).setIcon(icon)

        # Time manager
        icon = QIcon()
        icon.addFile(resources_path('icons', '13-timemanager-white.png'), mode=QIcon.Normal)
        icon.addFile(resources_path('icons', '13-timemanager-dark.png'), mode=QIcon.Selected)
        self.dlg.mOptionsListWidget.item(9).setIcon(icon)

        # Atlas
        icon = QIcon()
        icon.addFile(resources_path('icons', 'atlas-icon-white.png'), mode=QIcon.Normal)
        icon.addFile(resources_path('icons', 'atlas-icon-dark.png'), mode=QIcon.Selected)
        self.dlg.mOptionsListWidget.item(10).setIcon(icon)

        # Filter data with form
        icon = QIcon()
        icon.addFile(resources_path('icons', 'filter-icon-white.png'), mode=QIcon.Normal)
        icon.addFile(resources_path('icons', 'filter-icon-dark.png'), mode=QIcon.Selected)
        self.dlg.mOptionsListWidget.item(11).setIcon(icon)

        # Log
        # noinspection PyCallByClass,PyArgumentList
        icon = QIcon(QgsApplication.iconPath('mMessageLog.svg'))
        self.dlg.mOptionsListWidget.item(12).setIcon(icon)

        # Set stylesheet for QGroupBox
        if sys.platform.startswith('win'):
            style = ['0', '0', '0', '5%']
            margin = '4.0'
        else:
            style = ['225', '225', '225', '90%']
            margin = '2.5'
        style = STYLESHEET.format(*style, margin)
        self.style_sheet = style
        self.dlg.gb_tree.setStyleSheet(self.style_sheet)
        self.dlg.gb_layerSettings.setStyleSheet(self.style_sheet)
        self.dlg.gb_visibleTools.setStyleSheet(self.style_sheet)
        self.dlg.gb_Scales.setStyleSheet(self.style_sheet)
        self.dlg.gb_extent.setStyleSheet(self.style_sheet)
        self.dlg.gb_externalLayers.setStyleSheet(self.style_sheet)
        self.dlg.gb_lizmapExternalBaselayers.setStyleSheet(self.style_sheet)
        self.dlg.gb_generalOptions.setStyleSheet(self.style_sheet)
        self.dlg.gb_interface.setStyleSheet(self.style_sheet)
        self.dlg.gb_baselayersOptions.setStyleSheet(self.style_sheet)

        # List of ui widget for data driven actions and checking
        self.global_options = LizmapConfig.globalOptionDefinitions
        # Add widgets (not done in lizmap_var to avoid dependencies on ui)
        self.global_options['mapScales']['widget'] = self.dlg.inMapScales
        self.global_options['minScale']['widget'] = self.dlg.inMinScale
        self.global_options['maxScale']['widget'] = self.dlg.inMaxScale
        self.global_options['acl']['widget'] = self.dlg.inAcl
        self.global_options['initialExtent']['widget'] = self.dlg.inInitialExtent
        self.global_options['googleKey']['widget'] = self.dlg.inGoogleKey
        self.global_options['googleHybrid']['widget'] = self.dlg.cbGoogleHybrid
        self.global_options['googleSatellite']['widget'] = self.dlg.cbGoogleSatellite
        self.global_options['googleTerrain']['widget'] = self.dlg.cbGoogleTerrain
        self.global_options['googleStreets']['widget'] = self.dlg.cbGoogleStreets
        self.global_options['osmMapnik']['widget'] = self.dlg.cbOsmMapnik
        self.global_options['osmStamenToner']['widget'] = self.dlg.cbOsmStamenToner
        self.global_options['bingKey']['widget'] = self.dlg.inBingKey
        self.global_options['bingStreets']['widget'] = self.dlg.cbBingStreets
        self.global_options['bingSatellite']['widget'] = self.dlg.cbBingSatellite
        self.global_options['bingHybrid']['widget'] = self.dlg.cbBingHybrid
        self.global_options['ignKey']['widget'] = self.dlg.inIgnKey
        self.global_options['ignStreets']['widget'] = self.dlg.cbIgnStreets
        self.global_options['ignSatellite']['widget'] = self.dlg.cbIgnSatellite
        self.global_options['ignTerrain']['widget'] = self.dlg.cbIgnTerrain
        self.global_options['ignCadastral']['widget'] = self.dlg.cbIgnCadastral
        self.global_options['hideGroupCheckbox']['widget'] = self.dlg.cbHideGroupCheckbox
        self.global_options['activateFirstMapTheme']['widget'] = self.dlg.activate_first_maptheme
        self.global_options['popupLocation']['widget'] = self.dlg.liPopupContainer
        self.global_options['draw']['widget'] = self.dlg.activate_drawing_tools
        self.global_options['print']['widget'] = self.dlg.cbActivatePrint
        self.global_options['measure']['widget'] = self.dlg.cbActivateMeasure
        self.global_options['externalSearch']['widget'] = self.dlg.liExternalSearch
        self.global_options['zoomHistory']['widget'] = self.dlg.cbActivateZoomHistory
        self.global_options['geolocation']['widget'] = self.dlg.cbActivateGeolocation
        self.global_options['pointTolerance']['widget'] = self.dlg.inPointTolerance
        self.global_options['lineTolerance']['widget'] = self.dlg.inLineTolerance
        self.global_options['polygonTolerance']['widget'] = self.dlg.inPolygonTolerance
        self.global_options['hideHeader']['widget'] = self.dlg.cbHideHeader
        self.global_options['hideMenu']['widget'] = self.dlg.cbHideMenu
        self.global_options['hideLegend']['widget'] = self.dlg.cbHideLegend
        self.global_options['hideOverview']['widget'] = self.dlg.cbHideOverview
        self.global_options['hideNavbar']['widget'] = self.dlg.cbHideNavbar
        self.global_options['hideProject']['widget'] = self.dlg.cbHideProject
        self.global_options['tmTimeFrameSize']['widget'] = self.dlg.inTimeFrameSize
        self.global_options['tmTimeFrameType']['widget'] = self.dlg.liTimeFrameType
        self.global_options['tmAnimationFrameLength']['widget'] = self.dlg.inAnimationFrameLength
        self.global_options['emptyBaselayer']['widget'] = self.dlg.cbAddEmptyBaselayer
        self.global_options['startupBaselayer']['widget'] = self.dlg.cbStartupBaselayer
        self.global_options['limitDataToBbox']['widget'] = self.dlg.cbLimitDataToBbox
        self.global_options['datavizLocation']['widget'] = self.dlg.liDatavizContainer
        self.global_options['datavizTemplate']['widget'] = self.dlg.inDatavizTemplate
        self.global_options['theme']['widget'] = self.dlg.combo_theme
        self.global_options['atlasShowAtStartup']['widget'] = self.dlg.atlasShowAtStartup
        self.global_options['atlasAutoPlay']['widget'] = self.dlg.atlasAutoPlay

        self.layer_options_list = LizmapConfig.layerOptionDefinitions
        # Add widget information
        self.layer_options_list['title']['widget'] = self.dlg.inLayerTitle
        self.layer_options_list['abstract']['widget'] = self.dlg.teLayerAbstract
        self.layer_options_list['link']['widget'] = self.dlg.inLayerLink
        self.layer_options_list['minScale']['widget'] = None
        self.layer_options_list['maxScale']['widget'] = None
        self.layer_options_list['toggled']['widget'] = self.dlg.cbToggled
        self.layer_options_list['group_visibility']['widget'] = self.dlg.list_group_visiblity
        self.layer_options_list['popup']['widget'] = self.dlg.checkbox_popup
        self.layer_options_list['popupFrame']['widget'] = self.dlg.popup_frame
        self.layer_options_list['popupSource']['widget'] = self.dlg.liPopupSource
        self.layer_options_list['popupTemplate']['widget'] = None
        self.layer_options_list['popupMaxFeatures']['widget'] = self.dlg.sbPopupMaxFeatures
        self.layer_options_list['popupDisplayChildren']['widget'] = self.dlg.cbPopupDisplayChildren
        self.layer_options_list['noLegendImage']['widget'] = self.dlg.cbNoLegendImage
        self.layer_options_list['groupAsLayer']['widget'] = self.dlg.cbGroupAsLayer
        self.layer_options_list['baseLayer']['widget'] = self.dlg.cbLayerIsBaseLayer
        self.layer_options_list['displayInLegend']['widget'] = self.dlg.cbDisplayInLegend
        self.layer_options_list['singleTile']['widget'] = self.dlg.cbSingleTile
        self.layer_options_list['imageFormat']['widget'] = self.dlg.liImageFormat
        self.layer_options_list['cached']['widget'] = self.dlg.checkbox_server_cache
        self.layer_options_list['serverFrame']['widget'] = self.dlg.server_cache_frame
        self.layer_options_list['cacheExpiration']['widget'] = self.dlg.inCacheExpiration
        self.layer_options_list['metatileSize']['widget'] = self.dlg.inMetatileSize
        self.layer_options_list['clientCacheExpiration']['widget'] = self.dlg.inClientCacheExpiration
        self.layer_options_list['externalWmsToggle']['widget'] = self.dlg.cbExternalWms
        self.layer_options_list['sourceRepository']['widget'] = self.dlg.inSourceRepository
        self.layer_options_list['sourceProject']['widget'] = self.dlg.inSourceProject

        # map QGIS geometry type
        # TODO lizmap 4, to remove
        self.mapQgisGeometryType = {
            0: 'point',
            1: 'line',
            2: 'polygon',
            3: 'unknown',
            4: 'none'
        }

        # Disable checkboxes on the layer tab
        self.enable_check_box(False)

        # Disable deprecated lizmap functions #121
        self.dlg.gb_lizmapExternalBaselayers.setVisible(False)

        # Catch user interaction on layer tree and inputs
        self.dlg.layer_tree.itemSelectionChanged.connect(self.setItemOptions)

        # Catch user interaction on Map Scales input
        self.dlg.inMapScales.editingFinished.connect(self.get_min_max_scales)

        self.layer_options_list['popupSource']['widget'].currentIndexChanged.connect(self.enable_popup_source_button)

        # Connect widget signals to setLayerProperty method depending on widget type
        for key, item in self.layer_options_list.items():
            if item['widget']:
                control = item['widget']
                slot = partial(self.set_layer_property, key)
                if item['wType'] in ('text', 'spinbox'):
                    control.editingFinished.connect(slot)
                elif item['wType'] in ('textarea', 'html'):
                    control.textChanged.connect(slot)
                elif item['wType'] == 'checkbox':
                    control.stateChanged.connect(slot)
                elif item['wType'] == 'list':
                    control.currentIndexChanged.connect(slot)
                elif item['wType'] == 'layers':
                    control.layerChanged.connect(slot)
                elif item['wType'] == 'fields':
                    control.fieldChanged.connect(slot)

        # Connect baselayer checkboxes
        self.base_layer_widget_list = {
            'layer': self.dlg.cbLayerIsBaseLayer,
            'osm-mapnik': self.dlg.cbOsmMapnik,
            'osm-stamen-toner': self.dlg.cbOsmStamenToner,
            'google-street': self.dlg.cbGoogleStreets,
            'google-satellite': self.dlg.cbGoogleSatellite,
            'google-hybrid': self.dlg.cbGoogleHybrid,
            'google-terrain': self.dlg.cbGoogleTerrain,
            'bing-road': self.dlg.cbBingStreets,
            'bing-aerial': self.dlg.cbBingSatellite,
            'bing-hybrid': self.dlg.cbBingHybrid,
            'ign-plan': self.dlg.cbIgnStreets,
            'ign-photo': self.dlg.cbIgnSatellite,
            'ign-scan': self.dlg.cbIgnTerrain,
            'ign-cadastral': self.dlg.cbIgnCadastral,
            'empty': self.dlg.cbAddEmptyBaselayer
        }
        for key, item in self.base_layer_widget_list.items():
            slot = self.onBaselayerCheckboxChange
            item.stateChanged.connect(slot)

        # tables of layers
        # Todo Lizmap 3.4, remove dict init here
        self.layers_table = {
            'atlas': {
                'tableWidget': self.dlg.table_atlas,
                'removeButton': self.dlg.button_atlas_remove,
                'addButton': self.dlg.button_atlas_add,
                'editButton': self.dlg.button_atlas_edit,
                'upButton': self.dlg.button_atlas_up,
                'downButton': self.dlg.button_atlas_down,
                'manager': None,
            },
            'locateByLayer': {
                'tableWidget': self.dlg.table_locate_by_layer,
                'removeButton': self.dlg.remove_locate_layer_button,
                'addButton': self.dlg.add_locate_layer_button,
                'editButton': self.dlg.edit_locate_layer_button,
                'upButton': self.dlg.up_locate_layer_button,
                'downButton': self.dlg.down_locate_layer_button,
                'manager': None,
            },
            'attributeLayers': {
                'tableWidget': self.dlg.table_attribute_table,
                'removeButton': self.dlg.remove_attribute_table_button,
                'addButton': self.dlg.add_attribute_table_button,
                'editButton': self.dlg.edit_attribute_table_button,
                'upButton': self.dlg.up_attribute_table_button,
                'downButton': self.dlg.down_attribute_table_button,
                'manager': None,
            },
            'tooltipLayers': {
                'tableWidget': self.dlg.table_tooltip,
                'removeButton': self.dlg.remove_tooltip_button,
                'addButton': self.dlg.add_tooltip_button,
                'editButton': self.dlg.edit_tooltip_button,
                'upButton': self.dlg.up_tooltip_button,
                'downButton': self.dlg.down_tooltip_button,
                'manager': None,
            },
            'editionLayers': {
                'tableWidget': self.dlg.edition_table,
                'removeButton': self.dlg.remove_edition_layer,
                'addButton': self.dlg.add_edition_layer,
                'editButton': self.dlg.edit_edition_layer,
                'upButton': self.dlg.up_edition_layer,
                'downButton': self.dlg.down_edition_layer,
                'manager': None,
            },
            'loginFilteredLayers': {
                'tableWidget': self.dlg.table_login_filter,
                'removeButton': self.dlg.remove_filter_login_layer_button,
                'addButton': self.dlg.add_filter_login_layer_button,
                'editButton': self.dlg.edit_filter_login_layer_button,
                'manager': None,
            },
            'lizmapExternalBaselayers': {
                'tableWidget': self.dlg.twLizmapBaselayers,
                'removeButton': self.dlg.btLizmapBaselayerDel,
                'addButton': self.dlg.btLizmapBaselayerAdd,
                'cols': ['repository', 'project', 'layerName', 'layerTitle', 'layerImageFormat', 'order'],
                'jsonConfig': {}
            },
            'timemanagerLayers': {
                'tableWidget': self.dlg.time_manager_table,
                'removeButton': self.dlg.remove_time_manager_layer,
                'addButton': self.dlg.add_time_manager_layer,
                'editButton': self.dlg.edit_time_manager_layer,
                'upButton': self.dlg.up_time_manager_layer,
                'downButton': self.dlg.down_time_manager_layer,
                'manager': None,
            },
            'datavizLayers': {
                'tableWidget': self.dlg.table_dataviz,
                'removeButton': self.dlg.remove_dataviz_layer,
                'addButton': self.dlg.add_dataviz_layer,
                'editButton': self.dlg.edit_dataviz_layer,
                'upButton': self.dlg.up_dataviz_layer,
                'downButton': self.dlg.down_dataviz_layer,
                'manager': None,
            },
            'formFilterLayers': {
                'tableWidget': self.dlg.table_form_filter,
                'removeButton': self.dlg.remove_filter_form_button,
                'addButton': self.dlg.add_filter_form_button,
                'editButton': self.dlg.edit_filter_form_button,
                'upButton': self.dlg.up_filter_form_button,
                'downButton': self.dlg.down_filter_form_button,
                'manager': None,
            }
        }

        # Set some tooltips
        tooltip = tr(
            'By default the layer is visible for all groups in Lizmap.\n'
            'If a comma separated list of groups IDs is defined,\n'
            'the layer will be visible only for these groups.\n'
            'Use Lizmap Web Client group IDs and not labels.')
        self.dlg.label_group_visibility.setToolTip(tooltip)
        self.dlg.list_group_visiblity.setToolTip(tooltip)

        self.layerList = None
        self.action = None
        self.isok = None
        self.embeddedGroups = None
        self.myDic = None

    def lwc_version_changed(self):
        current_version = self.dlg.combo_lwc_version.currentData()

        if current_version is None:
            # We come from a higher version of Lizmap
            current_version = DEFAULT_LWC_VERSION

        found = False
        for lwc_version, items in self.lwc_versions.items():
            if found:
                for item in items:
                    item.setStyleSheet(NEW_FEATURE)
            else:
                for item in items:
                    item.setStyleSheet('')

            if lwc_version == current_version:
                found = True

        # Change in all table manager too
        for key in self.layers_table.keys():
            manager = self.layers_table[key].get('manager')
            if manager:
                manager.set_lwc_version(current_version)

        QgsSettings().setValue('lizmap/lizmap_web_client_version', str(current_version.value))

    # noinspection PyPep8Naming
    def initGui(self):
        """Create action that will start plugin configuration"""
        self.action = QAction(
            QIcon(resources_path('icons', 'icon.png')),
            'Lizmap', self.iface.mainWindow())

        # connect the action to the run method
        # noinspection PyUnresolvedReferences
        self.action.triggered.connect(self.run)

        # connect Lizmap signals and functions
        self.dlg.buttonBox.button(QDialogButtonBox.Cancel).clicked.connect(self.dlg.close)
        self.dlg.buttonBox.button(QDialogButtonBox.Apply).clicked.connect(self.get_map_options)
        self.dlg.buttonBox.button(QDialogButtonBox.Ok).clicked.connect(self.ok_button_clicked)
        self.dlg.buttonBox.button(QDialogButtonBox.Help).clicked.connect(self.show_help)

        self.dlg.mOptionsListWidget.currentRowChanged.connect(self.dlg.mOptionsStackedWidget.setCurrentIndex)

        # clear log button clicked
        self.dlg.btClearlog.clicked.connect(self.clear_log)

        # configure popup button
        self.dlg.btConfigurePopup.clicked.connect(self.configure_popup)
        self.dlg.btQgisPopupFromForm.clicked.connect(self.maptip_from_form)

        # Link button
        self.dlg.button_refresh_link.setIcon(QIcon(QgsApplication.iconPath('mActionRefresh.svg')))
        self.dlg.button_refresh_link.setText('')
        self.dlg.button_refresh_link.setToolTip('Set the link from the dataUrl property in the layer properties.')
        self.dlg.button_refresh_link.clicked.connect(self.link_from_properties)

        # detect project closed
        self.iface.projectRead.connect(self.onProjectRead)
        self.iface.newProjectCreated.connect(self.onProjectRead)

        # initial extent
        self.dlg.btSetExtentFromProject.clicked.connect(self.set_initial_extent_from_project)
        self.dlg.btSetExtentFromCanvas.clicked.connect(self.set_initial_extent_from_canvas)

        # Dataviz options
        for item in Theme:
            self.global_options['theme']['widget'].addItem(item.value["label"], item.value["data"])
        index = self.global_options['theme']['widget'].findData(Theme.Light.value["data"])
        self.global_options['theme']['widget'].setCurrentIndex(index)

        # Manage "delete line" button
        for key, item in self.layers_table.items():
            control = item['removeButton']
            slot = partial(self.remove_selected_layer_from_table, key)
            control.clicked.connect(slot)
            # noinspection PyCallByClass,PyArgumentList
            control.setIcon(QIcon(QgsApplication.iconPath('symbologyRemove.svg')))
            control.setText('')
            control.setToolTip(tr('Remove the selected layer from the list'))

            control = item.get('addButton')
            control.setText('')
            # noinspection PyCallByClass,PyArgumentList
            control.setIcon(QIcon(QgsApplication.iconPath('symbologyAdd.svg')))
            control.setToolTip(tr('Add a new layer in the list'))

            control = item.get('editButton')
            if control:
                # If there is an edit button, it's the new generation of form
                slot = partial(self.edit_layer, key)
                control.clicked.connect(slot)
                control.setText('')
                # noinspection PyCallByClass,PyArgumentList
                control.setIcon(QIcon(QgsApplication.iconPath('symbologyEdit.svg')))
                control.setToolTip(tr('Edit the current layer configuration'))

                slot = partial(self.add_new_layer, key)
                item.get('addButton').clicked.connect(slot)
                if key == 'atlas':
                    definition = AtlasDefinitions()
                    dialog = AtlasEditionDialog
                elif key == 'attributeLayers':
                    definition = AttributeTableDefinitions()
                    dialog = AttributeTableEditionDialog
                elif key == 'editionLayers':
                    definition = EditionDefinitions()
                    dialog = EditionLayerDialog
                elif key == 'datavizLayers':
                    definition = DatavizDefinitions()
                    dialog = DatavizEditionDialog
                elif key == 'locateByLayer':
                    definition = LocateByLayerDefinitions()
                    dialog = LocateLayerEditionDialog
                elif key == 'loginFilteredLayers':
                    definition = FilterByLoginDefinitions()
                    dialog = FilterByLoginEditionDialog
                elif key == 'timemanagerLayers':
                    definition = TimeManagerDefinitions()
                    dialog = TimeManagerEditionDialog
                elif key == 'tooltipLayers':
                    definition = ToolTipDefinitions()
                    dialog = ToolTipEditionDialog
                elif key == 'formFilterLayers':
                    definition = FilterByFormDefinitions()
                    dialog = FilterByFormEditionDialog
                else:
                    raise Exception('Unknown panel.')

                item['tableWidget'].horizontalHeader().setStretchLastSection(True)

                item['manager'] = TableManager(
                    self.dlg,
                    definition,
                    dialog,
                    item['tableWidget'],
                    item['removeButton'],
                    item['editButton'],
                    item.get('upButton'),
                    item.get('downButton')
                )

                control = item.get('upButton')
                if control:
                    slot = partial(self.move_layer_up, key)
                    control.clicked.connect(slot)
                    control.setText('')
                    # noinspection PyCallByClass,PyArgumentList
                    control.setIcon(QIcon(QgsApplication.iconPath('mActionArrowUp.svg')))
                    control.setToolTip(tr('Move the layer up in the table'))

                control = item.get('downButton')
                if control:
                    slot = partial(self.move_layer_down, key)
                    control.clicked.connect(slot)
                    control.setText('')
                    # noinspection PyCallByClass,PyArgumentList
                    control.setIcon(QIcon(QgsApplication.iconPath('mActionArrowDown.svg')))
                    control.setToolTip(tr('Move the layer down in the table'))

        # Delete layers from table when deleted from registry
        self.project.layersRemoved.connect(self.remove_layer_from_table_by_layer_ids)

        # Lizmap external layers as baselayers
        # add a layer to the lizmap external baselayers
        self.dlg.btLizmapBaselayerAdd.clicked.connect(self.addLayerToLizmapBaselayers)

        # Atlas
        self.dlg.label_atlas_34.setVisible(self.version in ['master', 'dev'])

        self.iface.addPluginToWebMenu(None, self.action)
        self.iface.addWebToolBarIcon(self.action)

        # Let's fix the dialog to the first panel
        self.dlg.mOptionsListWidget.setCurrentRow(0)

    def add_new_layer(self, key):
        self.layers_table[key]['manager'].add_new_row()

    def move_layer_up(self, key):
        self.layers_table[key]['manager'].move_layer_up()

    def move_layer_down(self, key):
        self.layers_table[key]['manager'].move_layer_down()

    def edit_layer(self, key):
        self.layers_table[key]['manager'].edit_existing_row()

    def unload(self):
        """Remove the plugin menu item and icon."""
        self.iface.databaseMenu().removeAction(self.action)
        self.iface.removeWebToolBarIcon(self.action)

    def enable_popup_source_button(self):
        """Enable or not the "Configure" button according to the popup source."""
        data = self.layer_options_list['popupSource']['widget'].currentText()
        self.dlg.btConfigurePopup.setEnabled(data not in ['auto', 'qgis'])

    def show_help(self):
        """Opens the html help file content with default browser."""
        if self.locale in ('en', 'es', 'it', 'pt', 'fi', 'fr'):
            local_help_url = '{url}{lang}/'.format(url=DOC_URL, lang=self.locale)
        else:
            local_help_url = (
                'https://translate.google.fr/translate?'
                'sl=fr&tl={lang}&js=n&prev=_t&hl=fr&ie=UTF-8&eotf=1&u={url}').format(lang=self.locale, url=DOC_URL)
        QDesktopServices.openUrl(QUrl(local_help_url))

    def log(self, msg, abort=None, textarea=None):
        """Log the actions and errors and optionally show them in given text area."""
        if abort:
            sys.stdout = sys.stderr
            self.isok = 0
        if textarea:
            textarea.append(msg)

    def clear_log(self):
        """Clear the content of the text area log."""
        self.dlg.outLog.clear()

    def enable_check_box(self, value):
        """Enable/Disable checkboxes and fields of the Layer tab."""
        for key, item in self.layer_options_list.items():
            if item['widget'] and key != 'sourceProject':
                item['widget'].setEnabled(value)
        self.dlg.btConfigurePopup.setEnabled(value)
        self.dlg.btQgisPopupFromForm.setEnabled(value)

    def get_min_max_scales(self):
        """Get Min Max Scales from scales input field."""
        LOGGER.info('Getting min/max scales')
        min_scale = 1
        max_scale = 1000000000
        in_map_scales = self.dlg.inMapScales.text()
        map_scales = [int(a.strip(' \t')) for a in in_map_scales.split(',') if str(a.strip(' \t')).isdigit()]
        map_scales.sort()
        if len(map_scales) < 2:
            QMessageBox.critical(
                self.dlg,
                tr('Lizmap Error'),
                tr(
                    'Map scales: Write down integer scales separated by comma. '
                    'You must enter at least 2 min and max values.'),
                QMessageBox.Ok)
        else:
            min_scale = min(map_scales)
            max_scale = max(map_scales)
        self.dlg.inMinScale.setText(str(min_scale))
        self.dlg.inMaxScale.setText(str(max_scale))
        self.dlg.inMapScales.setText(', '.join(map(str, map_scales)))

    def get_config(self):
        """Get the saved configuration from the projet.qgs.cfg config file.

        Populate the gui fields accordingly
        """
        # Get the project config file (projectname.qgs.cfg)
        json_file = '{}.cfg'.format(self.project.fileName())
        json_options = {}
        if os.path.exists(json_file):
            LOGGER.info('Reading the CFG file')
            cfg_file = open(json_file, 'r')
            json_file_reader = cfg_file.read()
            # noinspection PyBroadException
            try:
                sjson = json.loads(json_file_reader)
                json_options = sjson['options']
                for key in self.layers_table.keys():
                    if key in sjson:
                        self.layers_table[key]['jsonConfig'] = sjson[key]
                    else:
                        self.layers_table[key]['jsonConfig'] = {}

                    manager = self.layers_table[key].get('manager')
                    if manager:
                        manager.truncate()
                        if key in sjson:
                            manager.from_json(sjson[key])
                        else:
                            # get a subset of the data to give to the table form
                            data = {k: json_options[k] for k in json_options if k.startswith(manager.definitions.key())}
                            if data:
                                manager.from_json(data)

            except Exception as e:
                if self.version in ['master', 'dev']:
                    raise
                LOGGER.critical(e)
                copyfile(json_file, '{}.back'.format(json_file))
                message = tr(
                    'Errors encountered while reading the last layer tree state. '
                    'Please re-configure the options in the Layers tab completely. '
                    'The previous .cfg has been saved as .cfg.back')
                QMessageBox.critical(
                    self.dlg, tr('Lizmap Error'), message, QMessageBox.Ok)
                self.log(message, abort=True, textarea=self.dlg.outLog)
                LOGGER.critical('Error while reading the CFG file')
            finally:
                cfg_file.close()

        else:
            LOGGER.info('Lizmap CFG does not exist for this project.')
            for key in self.layers_table.keys():
                manager = self.layers_table[key].get('manager')
                if manager:
                    manager.truncate()

        # Set the global options (map, tools, etc.)
        for key, item in self.global_options.items():
            if item.get('widget'):
                if item['wType'] == 'checkbox':
                    item['widget'].setChecked(item['default'])
                    if key in json_options:
                        if json_options[key].lower() in ('yes', 'true', 't', '1'):
                            item['widget'].setChecked(True)

                if item['wType'] in ('text', 'textarea', 'html'):
                    if isinstance(item['default'], (list, tuple)):
                        item['widget'].setText(", ".join(map(str, item['default'])))
                    else:
                        item['widget'].setText(str(item['default']))
                    if key in json_options:
                        if isinstance(json_options[key], (list, tuple)):
                            item['widget'].setText(", ".join(map(str, json_options[key])))
                        else:
                            item['widget'].setText(str(json_options[key]))

                # if item['wType'] in ('html'):
                # if isinstance(item['default'], (list, tuple)):
                # item['widget'].setHtml(", ".join(map(str, item['default'])))
                # else:
                # item['widget'].setHtml(str(item['default']))
                # if jsonOptions.has_key(key):
                # if isinstance(jsonOptions[key], (list, tuple)):
                # item['widget'].setHtml(", ".join(map(str, jsonOptions[key])))
                # else:
                # item['widget'].setHtml(str(jsonOptions[key]))

                if item['wType'] == 'spinbox':
                    item['widget'].setValue(int(item['default']))
                    if key in json_options:
                        item['widget'].setValue(int(json_options[key]))

                if item['wType'] == 'list':
                    list_dic = {item['list'][i]: i for i in range(0, len(item['list']))}
                    for k, i in list_dic.items():
                        item['widget'].setItemData(i, k)
                    if item['default'] in list_dic:
                        item['widget'].setCurrentIndex(list_dic[item['default']])
                    if key in json_options:
                        if json_options[key] in list_dic:
                            item['widget'].setCurrentIndex(list_dic[json_options[key]])

        # Set layer combobox
        for key, item in self.global_options.items():
            if item.get('widget'):
                if item['wType'] == 'layers':
                    if key in json_options:
                        for lyr in self.project.mapLayers().values():
                            if lyr.id() == json_options[key]:
                                item['widget'].setLayer(lyr)
                                break

        # Then set field combobox
        for key, item in self.global_options.items():
            if item.get('widget'):
                if item['wType'] == 'fields':
                    if key in json_options:
                        item['widget'].setField(str(json_options[key]))

        # Fill the table widgets
        for key, item in self.layers_table.items():
            self.load_config_into_table_widget(key)

        LOGGER.info('CFG file has been loaded')

    def load_config_into_table_widget(self, key):
        """Load data from lizmap config file into the widget.

        :param key: The key section to load according to the table.
        :type key: basestring
        """
        # Get parameters for the widget
        lt = self.layers_table[key]

        if lt.get('manager'):
            # Note, new generation form/manager do not use this function
            return

        widget = lt['tableWidget']
        attributes = lt['cols']
        json_config = lt['jsonConfig']

        # Get index of layerId column
        store_layer_id = 'layerId' in lt['cols']

        # For edition layers, fill capabilities
        # Fill editionlayers capabilities
        if key == 'editionLayers' and json_config:
            for k, v in json_config.items():
                if 'capabilities' in v:
                    for x, y in v['capabilities'].items():
                        json_config[k][x] = y

        # empty previous content
        for row in range(widget.rowCount()):
            widget.removeRow(row)
        widget.setRowCount(0)

        # fill from the json if exists
        col_count = len(attributes)

        # +1 for layer name column (1st column)
        if store_layer_id:
            col_count += 1

        if json_config:
            # reorder data if needed
            if 'order' in list(json_config.items())[0][1]:
                # FIXME shadow error with key
                data = [(k, json_config[k]) for k in sorted(json_config, key=lambda key: json_config[key]['order'])]
            else:
                data = list(json_config.items())

            # load content from json file
            project_layers_ids = list(self.project.mapLayers().keys())
            for k, v in data:
                # check if the layer still exists in the QGIS project
                if 'layerId' in list(v.keys()):
                    if v['layerId'] not in project_layers_ids:
                        continue
                tw_row_count = widget.rowCount()
                # add a new line
                widget.setRowCount(tw_row_count + 1)
                widget.setColumnCount(col_count)
                i = 0
                if store_layer_id:
                    # add layer name column - get name from layer if possible (if user has renamed the layer)
                    icon = None
                    if 'layerId' in list(v.keys()):
                        layer = self.project.mapLayer(v['layerId'])
                        if layer:
                            k = layer.name()
                            # noinspection PyArgumentList
                            icon = QgsMapLayerModel.iconForLayer(layer)

                    new_item = QTableWidgetItem(k)
                    if icon:
                        new_item.setIcon(icon)
                    widget.setItem(tw_row_count, 0, new_item)
                    i += 1
                # other information
                for key in attributes:
                    if key in v:
                        value = v[key]
                    else:
                        value = ''
                    new_item = QTableWidgetItem(str(value))
                    widget.setItem(tw_row_count, i, new_item)
                    i += 1

        if key == 'lizmapExternalBaselayers':
            # We enable this widget only if there is at least one existing entry in the CFG. #121
            rows = widget.rowCount()
            if rows >= 1:
                self.dlg.gb_lizmapExternalBaselayers.setVisible(True)
                LOGGER.warning('Table "lizmapExternalBaselayers" has been loaded, which is deprecated')
        else:
            LOGGER.info('Table "{}" has been loaded'.format(key))

    def get_qgis_layer_by_id(self, my_id):
        """Get a QgsLayer by its Id"""
        for layer in self.project.mapLayers().values():
            if my_id == layer.id():
                return layer
        return None

    def set_initial_extent_from_project(self):
        """
        Get the project WMS advertised extent
        and set the initial xmin, ymin, xmax, ymax
        in the map options tab
        """
        p_wms_extent = self.project.readListEntry('WMSExtent', '')[0]
        if len(p_wms_extent) > 1:
            extent = '{}, {}, {}, {}'.format(
                p_wms_extent[0],
                p_wms_extent[1],
                p_wms_extent[2],
                p_wms_extent[3]
            )
            self.dlg.inInitialExtent.setText(extent)

        LOGGER.info('Setting extent from the project')

    def set_initial_extent_from_canvas(self):
        """
        Get the map canvas extent
        and set the initial xmin, ymin, xmax, ymax
        in the map options tab
        """
        # Get map canvas extent
        extent = self.iface.mapCanvas().extent()
        initial_extent = '{}, {}, {}, {}'.format(
            extent.xMinimum(),
            extent.yMinimum(),
            extent.xMaximum(),
            extent.yMaximum()
        )
        self.dlg.inInitialExtent.setText(initial_extent)
        LOGGER.info('Setting extent from the canvas')

    def remove_selected_layer_from_table(self, key):
        """
        Remove a layer from the list of layers
        for which to have the "locate by layer" tool
        """
        tw = self.layers_table[key]['tableWidget']
        tw.removeRow(tw.currentRow())
        LOGGER.info('Removing one row in table "{}"'.format(key))

    def remove_layer_from_table_by_layer_ids(self, layer_ids):
        """
        Remove layers from tables when deleted from layer registry
        """
        json_file = '{}.cfg'.format(self.project.fileName())
        if not os.path.exists(json_file):
            return

        for key, item in self.layers_table.items():

            manager = self.layers_table[key].get('manager')
            if manager:
                manager.layers_has_been_deleted(layer_ids)
                continue

            tw = self.layers_table[key]['tableWidget']

            # Count lines
            tw_row_count = tw.rowCount()
            if not tw_row_count:
                continue

            # Get index of layerId column
            if 'layerId' not in self.layers_table[key]['cols']:
                continue
            idx = self.layers_table[key]['cols'].index('layerId') + 1

            # Remove layer if layerId match
            for row in range(tw_row_count):
                if tw.item(row, idx):
                    item_layer_id = str(tw.item(row, idx).text())
                    if item_layer_id in layer_ids:
                        tw.removeRow(row)

        LOGGER.info('Layer ID "{}" has been removed from the project'.format(layer_ids))

    def check_wfs_is_checked(self, layer):
        wfs_layers_list = self.project.readListEntry('WFSLayers', '')[0]
        has_wfs_option = False
        for wfs_layer in wfs_layers_list:
            if layer.id() == wfs_layer:
                has_wfs_option = True
        if not has_wfs_option:
            self.display_error(tr(
                'The layers you have chosen for this tool must be checked in the "WFS Capabilities" option of the '
                'QGIS Server tab in the "Project Properties" dialog.'))
            return False
        return True

    def display_error(self, message):
        QMessageBox.critical(
            self.dlg,
            tr('Lizmap Error'),
            message,
            QMessageBox.Ok)

    # noinspection PyPep8Naming
    def addLayerToLizmapBaselayers(self):
        """Add a layer in the list of Lizmap external baselayers.

        This is a deprecated feature in lizmap.
        Users should use embedded layer instead.

        THIS WILL BE REMOVED IN LIZMAP 4.
        """
        layerRepository = str(self.dlg.inLizmapBaselayerRepository.text()).strip(' \t')
        layerProject = str(self.dlg.inLizmapBaselayerProject.text()).strip(' \t')
        layerName = str(self.dlg.inLizmapBaselayerLayer.text()).strip(' \t')
        layerTitle = str(self.dlg.inLizmapBaselayerTitle.text()).strip(' \t')
        layerImageFormat = str(self.dlg.inLizmapBaselayerImageFormat.text()).strip(' \t')
        content = [layerRepository, layerProject, layerName, layerTitle, layerImageFormat]
        # Check that every option is set
        for val in content:
            if not val:
                QMessageBox.critical(
                    self.dlg,
                    tr("Lizmap Error"),
                    tr(
                        "Please check that all input fields have been filled: repository, project, "
                        "layer name and title"),
                    QMessageBox.Ok
                )
                return

        lblTableWidget = self.dlg.twLizmapBaselayers
        twRowCount = lblTableWidget.rowCount()
        content.append(twRowCount)  # store order
        colCount = len(content)
        if twRowCount < 6:
            # set new rowCount
            lblTableWidget.setRowCount(twRowCount + 1)
            lblTableWidget.setColumnCount(colCount)
            # Add content the the widget line
            i = 0
            for val in content:
                item = QTableWidgetItem(val)
                lblTableWidget.setItem(twRowCount, i, item)
                i += 1

            LOGGER.info('Layer has been added to the base layer list')

    def setTreeItemData(self, itemType, itemKey, jsonLayers):
        """Define default data or data from previous configuration for one item (layer or group)
        Used in the method populateLayerTree
        """
        # Type : group or layer
        self.myDic[itemKey]['type'] = itemType

        # DEFAULT VALUES : generic default values for layers and group
        self.myDic[itemKey]['name'] = itemKey
        for key, item in self.layer_options_list.items():
            self.myDic[itemKey][key] = item['default']
        self.myDic[itemKey]['title'] = self.myDic[itemKey]['name']

        if itemType == 'group':
            # embedded group ?
            if self.embeddedGroups and itemKey in self.embeddedGroups:
                pName = self.embeddedGroups[itemKey]['project']
                pName = os.path.splitext(os.path.basename(pName))[0]
                self.myDic[itemKey]['sourceProject'] = pName

        # DEFAULT VALUES : layers have got more precise data
        keepMetadata = False
        if itemType == 'layer':

            # layer name
            layer = self.get_qgis_layer_by_id(itemKey)
            self.myDic[itemKey]['name'] = layer.name()
            # title and abstract
            self.myDic[itemKey]['title'] = layer.name()
            if layer.title():
                self.myDic[itemKey]['title'] = layer.title()
                keepMetadata = True
            if layer.abstract():
                self.myDic[itemKey]['abstract'] = layer.abstract()
                keepMetadata = True

            if not self.myDic[itemKey]['link']:
                self.myDic[itemKey]['link'] = layer_property(layer, LayerProperties.DataUrl)

            # hide non geo layers (csv, etc.)
            # if layer.type() == 0:
            #    if layer.geometryType() == 4:
            #        self.ldisplay = False

            # layer scale visibility
            if layer.hasScaleBasedVisibility():
                self.myDic[itemKey]['minScale'] = layer.maximumScale()
                self.myDic[itemKey]['maxScale'] = layer.minimumScale()
            # toggled : check if layer is toggled in qgis legend
            # self.myDic[itemKey]['toggled'] = layer.self.iface.legendInterface().isLayerVisible(layer)
            self.myDic[itemKey]['toggled'] = False
            # group as layer : always False obviously because it is already a layer
            self.myDic[itemKey]['groupAsLayer'] = False
            # embedded layer ?
            fromProject = self.project.layerIsEmbedded(itemKey)
            if os.path.exists(fromProject):
                pName = os.path.splitext(os.path.basename(fromProject))[0]
                self.myDic[itemKey]['sourceProject'] = pName

        # OVERRIDE DEFAULT FROM CONFIGURATION FILE
        if self.myDic[itemKey]['name'] in jsonLayers:
            jsonKey = self.myDic[itemKey]['name']
            # loop through layer options to override
            for key, item in self.layer_options_list.items():
                # override only for ui widgets
                if item['widget']:
                    if key in jsonLayers[jsonKey]:
                        # checkboxes
                        if item['wType'] == 'checkbox':
                            if jsonLayers[jsonKey][key].lower() in ('yes', 'true', 't', '1'):
                                self.myDic[itemKey][key] = True
                            else:
                                self.myDic[itemKey][key] = False
                        # spin box
                        elif item['wType'] == 'spinbox':
                            if jsonLayers[jsonKey][key] != '':
                                self.myDic[itemKey][key] = jsonLayers[jsonKey][key]
                        # text inputs
                        elif item['wType'] in ('text', 'textarea'):
                            if jsonLayers[jsonKey][key] != '':
                                if item.get('isMetadata'):  # title and abstract
                                    if not keepMetadata:
                                        self.myDic[itemKey][key] = jsonLayers[jsonKey][key]
                                else:
                                    self.myDic[itemKey][key] = jsonLayers[jsonKey][key]
                        # lists
                        elif item['wType'] == 'list':
                            if jsonLayers[jsonKey][key] in item['list']:
                                self.myDic[itemKey][key] = jsonLayers[jsonKey][key]

                # popupContent
                if key == 'popupTemplate':
                    if key in jsonLayers[jsonKey]:
                        self.myDic[itemKey][key] = jsonLayers[jsonKey][key]

    def process_node(self, node, parent_node, json_layers):
        """
        Process a single node of the QGIS layer tree and adds it to Lizmap layer tree.
        """
        for child in node.children():
            if isinstance(child, QgsLayerTreeGroup):
                child_id = child.name()
                child_type = 'group'
                # noinspection PyCallByClass,PyArgumentList
                child_icon = QIcon(QgsApplication.iconPath('mActionFolder.svg'))
            elif isinstance(child, QgsLayerTreeLayer):
                child_id = child.layerId()
                child_type = 'layer'
                # noinspection PyArgumentList
                child_icon = QgsMapLayerModel.iconForLayer(child.layer())
            else:
                raise Exception('Unknown child type')

            # Select an existing item, select the header item or create the item
            if child_id in self.myDic:
                # If the item already exists in self.myDic, select it
                item = self.myDic[child_id]['item']
            elif child_id == '':
                # If the id is empty string, this is a root layer, select the headerItem
                item = self.dlg.layer_tree.headerItem()
            else:
                # else create the item and add it to the header item
                # add the item to the dictionary
                self.myDic[child_id] = {'id': child_id}
                if child_type == 'group':
                    # it is a group
                    self.setTreeItemData('group', child_id, json_layers)
                else:
                    # it is a layer
                    self.setTreeItemData('layer', child_id, json_layers)

                item = QTreeWidgetItem(
                    [
                        str(self.myDic[child_id]['name']),
                        str(self.myDic[child_id]['id']),
                        self.myDic[child_id]['type']
                    ]
                )
                item.setToolTip(0, self.myDic[child_id]['name'])
                item.setIcon(0, child_icon)
                self.myDic[child_id]['item'] = item

                # Move group or layer to its parent node
                if not parent_node:
                    self.dlg.layer_tree.addTopLevelItem(item)
                else:
                    parent_node.addChild(item)

            if child_type == 'group':
                self.process_node(child, item, json_layers)

    def read_lizmap_config_file(self) -> dict:
        """ Read the CFG file and returns the JSON content. """
        # Check if a json configuration file exists (myproject.qgs.cfg)
        json_file = '{}.cfg'.format(self.project.fileName())
        json_layers = {}
        if os.path.exists(str(json_file)):
            f = open(json_file, 'r')
            json_file_reader = f.read()
            # noinspection PyBroadException
            try:
                sjson = json.loads(json_file_reader)
                json_layers = sjson['layers']
            except Exception:
                if self.version in ['master' 'dev']:
                    raise
                QMessageBox.critical(self.dlg, tr('Lizmap Error'), '', QMessageBox.Ok)
                self.log(
                    tr(
                        'Errors encountered while reading the last layer tree state. '
                        'Please re-configure the options in the Layers tab completely'),
                    abort=True,
                    textarea=self.dlg.outLog)
            finally:
                f.close()
        return json_layers

    def populateLayerTree(self):
        """Populate the layer tree of the Layers tab from QGIS legend interface.

        Needs to be refactored.
        """
        self.dlg.layer_tree.clear()
        self.dlg.layer_tree.headerItem().setText(0, tr('List of layers'))
        self.myDic = {}

        json_layers = self.read_lizmap_config_file()
        root = self.project.layerTreeRoot()

        # Recursively process layer tree nodes
        self.process_node(root, None, json_layers)
        self.dlg.layer_tree.expandAll()

        # Add the self.myDic to the global layerList dictionary
        self.layerList = self.myDic

        self.enable_check_box(False)

    def setItemOptions(self):
        """Restore layer/group input values when selecting a layer tree item"""
        # get the selected item
        item = self.dlg.layer_tree.currentItem()
        if item:
            self.enable_check_box(True)
        else:
            self.enable_check_box(False)

        iKey = item.text(1)
        if iKey in self.layerList:
            # get information about the layer or the group from the layerList dictionary
            selectedItem = self.layerList[iKey]

            # set options
            for key, val in self.layer_options_list.items():
                if val['widget']:
                    if val['wType'] in ('text', 'textarea'):
                        val['widget'].setText(selectedItem[key])
                    elif val['wType'] == 'spinbox':
                        val['widget'].setValue(int(selectedItem[key]))
                    elif val['wType'] == 'checkbox':
                        val['widget'].setChecked(selectedItem[key])
                        children = val.get('children')
                        if children:
                            exclusive = val.get('exclusive', False)
                            if exclusive:
                                is_enabled = not selectedItem[key]
                            else:
                                is_enabled = selectedItem[key]
                            self.layer_options_list[children]['widget'].setEnabled(is_enabled)
                            if self.layer_options_list[children]['wType'] == 'checkbox' and not is_enabled:
                                if self.layer_options_list[children]['widget'].isChecked():
                                    self.layer_options_list[children]['widget'].setChecked(False)

                    elif val['wType'] == 'list':
                        listDic = {val['list'][i]: i for i in range(0, len(val['list']))}
                        val['widget'].setCurrentIndex(listDic[selectedItem[key]])

                    # deactivate wms checkbox if not needed
                    if key == 'externalWmsToggle':
                        wms_enabled = self.get_item_wms_capability(selectedItem)
                        if wms_enabled is not None:
                            self.dlg.cbExternalWms.setEnabled(wms_enabled)
                            if not wms_enabled:
                                self.dlg.cbExternalWms.setChecked(False)

            layer = self._current_selected_layer()  # It can be a layer or a group

            # deactivate popup configuration for groups
            is_vector = isinstance(layer, QgsVectorLayer) and layer.wkbType() != QgsWkbTypes.NoGeometry
            self.dlg.btConfigurePopup.setEnabled(is_vector)
            self.dlg.btQgisPopupFromForm.setEnabled(is_vector)
            self.dlg.label_drag_drop_form.setEnabled(is_vector)
            self.layer_options_list['popupSource']['widget'].setEnabled(is_vector)

            # Max feature per popup
            self.dlg.label_max_feature_popup.setEnabled(is_vector)
            self.layer_options_list['popupMaxFeatures']['widget'].setEnabled(is_vector)

            # Checkbox display children
            self.layer_options_list['popupDisplayChildren']['widget'].setEnabled(is_vector)
            self.dlg.label_display_popup_children.setEnabled(is_vector)

        else:
            # set default values for this layer/group
            for key, val in self.layer_options_list.items():
                if val['widget']:
                    if val['wType'] in ('text', 'textarea'):
                        val['widget'].setText(val['default'])
                    elif val['wType'] == 'spinbox':
                        val['widget'].setValue(val['default'])
                    elif val['wType'] == 'checkbox':
                        val['widget'].setChecked(val['default'])
                    elif val['wType'] == 'list':
                        listDic = {val['list'][i]: i for i in range(0, len(val['list']))}
                        val['widget'].setCurrentIndex(listDic[val['default']])

        self.enable_popup_source_button()

    def get_item_wms_capability(self, selectedItem) -> Optional[bool]:
        """
        Check if an item in the tree is a layer
        and if it is a WMS layer
        """
        wms_enabled = False
        is_layer = selectedItem['type'] == 'layer'
        if is_layer:
            layer = self.get_qgis_layer_by_id(selectedItem['id'])
            if not layer:
                return
            if layer.providerType() in ['wms']:
                if get_layer_wms_parameters(layer):
                    wms_enabled = True
        return wms_enabled

    def set_layer_property(self, key):
        """Set a layer property in global self.layerList
        when the corresponding ui widget has sent changed signal.
        """
        key = str(key)
        # get the selected item in the layer tree
        item = self.dlg.layer_tree.currentItem()
        # get the definition for this property
        layer_option = self.layer_options_list[key]
        # modify the property for the selected item
        if item and item.text(1) in self.layerList:
            if layer_option['wType'] == 'text':
                self.layerList[item.text(1)][key] = layer_option['widget'].text()
                self.set_layer_metadata(item, key)
            elif layer_option['wType'] == 'textarea':
                self.layerList[item.text(1)][key] = layer_option['widget'].toPlainText()
                self.set_layer_metadata(item, key)
            elif layer_option['wType'] == 'spinbox':
                self.layerList[item.text(1)][key] = layer_option['widget'].value()
            elif layer_option['wType'] == 'checkbox':
                checked = layer_option['widget'].isChecked()
                self.layerList[item.text(1)][key] = checked
                children = layer_option.get('children')
                if children:
                    exclusive = layer_option.get('exclusive', False)
                    if exclusive:
                        is_enabled = not checked
                    else:
                        is_enabled = checked
                    self.layer_options_list[children]['widget'].setEnabled(is_enabled)
                    if self.layer_options_list[children]['wType'] == 'checkbox' and not is_enabled:
                        if self.layer_options_list[children]['widget'].isChecked():
                            self.layer_options_list[children]['widget'].setChecked(False)
            elif layer_option['wType'] == 'list':
                self.layerList[item.text(1)][key] = layer_option['list'][layer_option['widget'].currentIndex()]

            # Deactivate the "exclude" widget if necessary
            if ('exclude' in layer_option
                    and layer_option['wType'] == 'checkbox'
                    and layer_option['widget'].isChecked()
                    and layer_option['exclude']['widget'].isChecked()
            ):
                layer_option['exclude']['widget'].setChecked(False)
                self.layerList[item.text(1)][layer_option['exclude']['key']] = False

    def set_layer_metadata(self, item, key):
        """Set a the title/abstract/link Qgis metadata when corresponding item is changed
        Used in setLayerProperty"""
        if 'isMetadata' in self.layer_options_list[key]:
            # modify the layer.title|abstract|link() if possible
            if self.layerList[item.text(1)]['type'] == 'layer':
                layer = self.get_qgis_layer_by_id(item.text(1))
                if layer:
                    if hasattr(layer, key):
                        if key == 'title':
                            layer.setTitle(self.layerList[item.text(1)][key])
                        if key == 'abstract':
                            layer.setAbstract(self.layerList[item.text(1)][key])

    def configure_popup(self):
        """Open the dialog with a text field to store the popup template for one layer/group"""
        # get the selected item in the layer tree
        item = self.dlg.layer_tree.currentItem()
        if item and item.text(1) in self.layerList:
            # do nothing if no popup configured for this layer/group
            if self.layerList[item.text(1)]['popup'] == 'False':
                return

            # Set the content of the QTextEdit if needed
            if 'popupTemplate' in self.layerList[item.text(1)]:
                self.layerList[item.text(1)]['popup'] = True
                text = self.layerList[item.text(1)]['popupTemplate']
            else:
                text = ''
            self.popup_dialog = LizmapPopupDialog(self.style_sheet, text)
            LOGGER.info('Opening the popup configuration')
            result = self.popup_dialog.exec_()
            if not result:
                return

            content = self.popup_dialog.txtPopup.text()

            # Get the selected item in the layer tree
            item = self.dlg.layer_tree.currentItem()
            if item and item.text(1) in self.layerList:
                # Write the content into the global object
                self.layerList[item.text(1)]['popupTemplate'] = content

    def _current_selected_layer(self) -> QgsMapLayer:
        """ Current selected map layer in the tree. """
        item = self.dlg.layer_tree.currentItem()
        if item and item.text(1) in self.layerList:
            lid = item.text(1)
            layers = [a for a in self.project.mapLayers().values() if a.id() == lid]
            if not layers:
                LOGGER.warning('Layers not found.')
                return
        else:
            LOGGER.warning('No item.')
            return
        layer = layers[0]
        return layer

    def link_from_properties(self):
        """ Button set link from layer in the Lizmap configuration. """
        layer = self._current_selected_layer()
        value = layer_property(layer, LayerProperties.DataUrl)
        self.layer_options_list['link']['widget'].setText(value)

    def maptip_from_form(self):
        """ Button set popup maptip from layer in the Lizmap configuration. """
        layer = self._current_selected_layer()
        if not isinstance(layer, QgsVectorLayer):
            return

        config = layer.editFormConfig()
        if config.layout() != QgsEditFormConfig.TabLayout:
            LOGGER.warning('Maptip : the layer is not using a drag and drop form.')
            QMessageBox.warning(
                self.dlg,
                tr('Lizmap - Warning'),
                tr('The form for this layer is not a drag and drop layout.'),
                QMessageBox.Ok)
            return

        root = config.invisibleRootContainer()
        relation_manager = self.project.relationManager()
        html_content = Tooltip.create_popup_node_item_from_form(layer, root, 0, [], '', relation_manager)
        html_content = Tooltip.create_popup(html_content)
        html_content += Tooltip.css()

        if layer.mapTipTemplate() != '':
            box = QMessageBox(self.dlg)
            box.setIcon(QMessageBox.Question)
            box.setWindowIcon(QIcon(resources_path('icons', 'icon.png')),)
            box.setWindowTitle(tr('Existing maptip for layer {}').format(layer.title()))
            box.setText(tr(
                'A maptip already exists for this layer. This is going to override it. '
                'Are you sure you want to continue ?'))
            box.setStandardButtons(QMessageBox.Yes | QMessageBox.No)
            box.setDefaultButton(QMessageBox.No)
            result = box.exec_()
            if result == QMessageBox.No:
                return

        layer.setMapTipTemplate(html_content)
        QMessageBox.information(
            self.dlg, tr('Maptip'), tr('The maptip has been set in the layer.'), QMessageBox.Ok)

    def writeProjectConfigFile(self):
        """Get general project options and user edited layers options from plugin gui.
        Save them into the project.qgs.cfg config file in the project.qgs folder (json format)."""
        lwc_version = QgsSettings().value('lizmap/lizmap_web_client_version', DEFAULT_LWC_VERSION.value, str)
        metadata = {
            'lizmap_plugin_version': self.global_options['metadata']['lizmap_plugin_version']['default'],
            'lizmap_web_client_target_version': format_version_integer('{}.0'.format(lwc_version)),
        }

        liz2json = dict()
        liz2json['metadata'] = metadata
        liz2json["options"] = dict()
        liz2json["layers"] = dict()

        # projection
        projection = self.iface.mapCanvas().mapSettings().destinationCrs()
        liz2json['options']['projection'] = dict()
        liz2json['options']['projection']['proj4'] = projection.toProj4()
        liz2json['options']['projection']['ref'] = projection.authid()

        # wms extent
        liz2json['options']['bbox'] = self.project.readListEntry('WMSExtent', '')[0]

        # set initialExtent values if not defined
        if not self.dlg.inInitialExtent.text():
            self.set_initial_extent_from_project()

        # gui user defined options
        for key, item in self.global_options.items():
            if item.get('widget'):
                inputValue = None
                # Get field value depending on widget type
                if item['wType'] in ['text', 'html']:
                    inputValue = item['widget'].text().strip(' \t')

                if item['wType'] == 'textarea':
                    inputValue = item['widget'].toPlainText().strip(' \t')

                if item['wType'] == 'spinbox':
                    inputValue = item['widget'].value()

                if item['wType'] == 'checkbox':
                    inputValue = str(item['widget'].isChecked())

                if item['wType'] == 'list':
                    inputValue = item['list'][item['widget'].currentIndex()]

                if item['wType'] == 'layers':
                    lay = item['widget'].layer(item['widget'].currentIndex())
                    inputValue = lay.id()

                if item['wType'] == 'fields':
                    inputValue = item['widget'].currentField()

                # Cast value depending of data type
                if item['type'] == 'string':
                    if item['wType'] in ('text', 'textarea'):
                        inputValue = str(inputValue)
                    else:
                        inputValue = str(inputValue)

                elif item['type'] in ('intlist', 'floatlist', 'list'):
                    if item['type'] == 'intlist':
                        inputValue = [int(a) for a in inputValue.split(', ') if a.isdigit()]
                    elif item['type'] == 'floatlist':
                        inputValue = [float(a) for a in inputValue.split(', ')]
                    else:
                        inputValue = [a.strip() for a in inputValue.split(',') if a.strip()]

                elif item['type'] == 'integer':
                    try:
                        inputValue = int(inputValue)
                    except Exception:
                        inputValue = int(item['default'])

                elif item['type'] == 'boolean':
                    inputValue = str(inputValue)

                # Add value to the option
                if inputValue and inputValue != "False":
                    liz2json["options"][key] = inputValue
                else:
                    if 'alwaysExport' in item:
                        liz2json["options"][key] = item['default']

        for key in self.layers_table.keys():
            manager = self.layers_table[key].get('manager')
            if manager:
                data = manager.to_json()
                if manager.use_single_row() and manager.table.rowCount() == 1:
                    liz2json['options'].update(data)
                else:
                    liz2json[key] = data

        # list of Lizmap external baselayers
        eblTableWidget = self.dlg.twLizmapBaselayers
        twRowCount = eblTableWidget.rowCount()
        if twRowCount > 0:
            liz2json["lizmapExternalBaselayers"] = dict()
            for row in range(twRowCount):
                # check that the layer is checked in the WFS capabilities
                lRepository = eblTableWidget.item(row, 0).text()
                lProject = eblTableWidget.item(row, 1).text()
                lName = eblTableWidget.item(row, 2).text()
                lTitle = eblTableWidget.item(row, 3).text()
                lImageFormat = eblTableWidget.item(row, 4).text()
                if lImageFormat not in ('png', 'png; mode=16bit', 'png; mode=8bit', 'jpg', 'jpeg'):
                    lImageFormat = 'png'
                liz2json["lizmapExternalBaselayers"][lName] = dict()
                liz2json["lizmapExternalBaselayers"][lName]["repository"] = lRepository
                liz2json["lizmapExternalBaselayers"][lName]["project"] = lProject
                liz2json["lizmapExternalBaselayers"][lName]["layerName"] = lName
                liz2json["lizmapExternalBaselayers"][lName]["layerTitle"] = lTitle
                liz2json["lizmapExternalBaselayers"][lName]["layerImageFormat"] = lImageFormat
                liz2json["lizmapExternalBaselayers"][lName]["order"] = row

        # gui user defined layers options
        for k, v in self.layerList.items():
            ltype = v['type']
            gal = v['groupAsLayer']
            geometryType = -1
            layer = False
            if gal:
                ltype = 'layer'
            else:
                ltype = 'group'
            if self.get_qgis_layer_by_id(k):
                ltype = 'layer'
                gal = True
            if ltype == 'layer':
                layer = self.get_qgis_layer_by_id(k)
                if layer:
                    if layer.type() == QgsMapLayer.VectorLayer:  # if it is a vector layer
                        geometryType = layer.geometryType()

            # ~ # add layerOption only for geo layers
            # ~ if geometryType != 4:
            layerOptions = dict()
            layerOptions["id"] = str(k)
            layerOptions["name"] = str(v['name'])
            layerOptions["type"] = ltype

            # geometry type
            if geometryType != -1:
                layerOptions["geometryType"] = self.mapQgisGeometryType[layer.geometryType()]

            # extent
            if layer:
                extent = layer.extent()
                layerOptions['extent'] = [
                    extent.xMinimum(), extent.yMinimum(), extent.xMaximum(), extent.yMaximum()]
                layerOptions['crs'] = layer.crs().authid()

            # styles
            if layer and hasattr(layer, 'styleManager'):
                lsm = layer.styleManager()
                ls = lsm.styles()
                if len(ls) > 1:
                    layerOptions['styles'] = ls

            # Loop through the layer options and set properties from the dictionary
            for key, val in self.layer_options_list.items():
                propVal = v[key]
                if val['type'] == 'string':
                    if val['wType'] in ('text', 'textarea'):
                        propVal = str(propVal)
                    else:
                        propVal = str(propVal)
                elif val['type'] == 'integer':
                    try:
                        propVal = int(propVal)
                    except Exception:
                        propVal = 1
                elif val['type'] == 'boolean':
                    propVal = str(propVal)
                layerOptions[key] = propVal

            # Cache Metatile: unset metatileSize if empty
            # this is to avoid, but lizmap web client must change accordingly to avoid using empty metatileSize
            # (2.2.0 does not handle it)
            # unset metatileSize
            if not re.match(r'\d,\d', layerOptions['metatileSize']):
                del layerOptions['metatileSize']
            # unset cacheExpiration if False
            if layerOptions['cached'].lower() == 'false':
                del layerOptions['cacheExpiration']
            # unset clientCacheExpiration if not needed
            if layerOptions['clientCacheExpiration'] < 0:
                del layerOptions['clientCacheExpiration']
            # unset externalWms if False
            if layerOptions['externalWmsToggle'].lower() == 'false':
                del layerOptions['externalWmsToggle']
            # unset source project and repository if needed
            if not layerOptions['sourceRepository'] or not layerOptions['sourceProject']:
                del layerOptions['sourceRepository']
                del layerOptions['sourceProject']
            # set popupSource to auto if set to lizmap and no lizmap conf found
            if layerOptions['popup'].lower() == 'true' and layerOptions['popupSource'] == 'lizmap' and layerOptions[
                'popupTemplate'] == '':
                layerOptions['popupSource'] = 'auto'

            # Add external WMS options if needed
            if layer and hasattr(layer, 'providerType') \
                    and 'externalWmsToggle' in layerOptions \
                    and layerOptions['externalWmsToggle'].lower() == 'true':
                layerProviderKey = layer.providerType()
                # Only for layers stored in disk
                if layerProviderKey in ['wms']:
                    wmsParams = get_layer_wms_parameters(layer)
                    if wmsParams:
                        layerOptions['externalAccess'] = wmsParams
                    else:
                        layerOptions['externalWmsToggle'] = "False"
                else:
                    layerOptions['externalWmsToggle'] = "False"

            # Add layer options to the json object
            liz2json["layers"]["{}".format(v['name'])] = layerOptions

        # Write json to the cfg file
        json_file_content = json.dumps(
            liz2json,
            sort_keys=False,
            indent=4
        )

        # Get the project data
        json_file = '{}.cfg'.format(self.project.fileName())
        cfg_file = open(json_file, 'w')
        cfg_file.write(json_file_content)
        cfg_file.close()

        LOGGER.info('The CFG file has been written to "{}"'.format(json_file))
        self.clean_project()

    def clean_project(self):
        """Clean a little bit the QGIS project.

        Mainly ghost layers for now.
        """
        layers = remove_all_ghost_layers()
        if layers:
            message = tr(
                'Lizmap has found these layers which are ghost layers: {}. '
                'They have been removed. You must save your project.').format(', '.join(layers))
            self.iface.messageBar().pushMessage(
                'Lizmap', message, level=Qgis.Warning, duration=30
            )

    def check_project(self):
        """Project checker about issues that the user might hae when running in LWC."""
        if Qgis.QGIS_VERSION_INT >= 31400:
            from qgis.core import QgsProjectServerValidator
            validator = QgsProjectServerValidator()
            valid, results = validator.validate(QgsProject.instance())
            if not valid:
                message = tr(
                    'The QGIS project is not valid according to OGC standards. You should check '
                    'messages in the Project properties -> QGIS Server tab then Test configuration. '
                    '{} error(s) have been found').format(len(results))
                self.iface.messageBar().pushMessage(
                    'Lizmap', message, level=Qgis.Warning, duration=15
                )

    def check_global_project_options(self):
        """Checks that the needed options are correctly set : relative path, project saved, etc.

        :return: Flag if the project is valid and an error message.
        :rtype: bool, basestring
        """
        is_valid = True
        error_message = ''
        # Get the project data from api
        if not self.project.fileName() or not self.project.fileName().lower().endswith('qgs'):
            error_message += tr(
                'You need to open a QGIS project, using the QGS extension, before using Lizmap.')
            is_valid = False

        project_dir = None
        if is_valid:
            # Get the project folder
            project_dir, project_name = os.path.split(os.path.abspath(self.project.fileName()))

        if is_valid:
            # Check if Qgis/capitaliseLayerName is set
            settings = QgsSettings()
            if settings.value('Qgis/capitaliseLayerName') and settings.value('Qgis/capitaliseLayerName', type=bool):
                message = tr(
                    'Please deactivate the option "Capitalize layer names" in the tab "Canvas and legend" '
                    'in the QGIS option dialog, as it could cause issues with Lizmap.')
                error_message += '* {} \n'.format(message)
                is_valid = False

        if is_valid:
            # Check relative/absolute path
            if self.project.readEntry('Paths', 'Absolute')[0] == 'true':
                error_message += '* ' + tr(
                    'The project layer paths must be set to relative. '
                    'Please change this options in the project settings.') + '\n'
                is_valid = False

            # check active layers path layer by layer
            layer_sources_ok = []
            layer_sources_bad = []
            canvas = self.iface.mapCanvas()
            layer_path_error = ''

            for i in range(canvas.layerCount()):
                layer_source = '{}'.format(canvas.layer(i).source())
                if not hasattr(canvas.layer(i), 'providerType'):
                    continue
                layer_provider_key = canvas.layer(i).providerType()
                # Only for layers stored in disk
                if layer_provider_key in ('delimitedtext', 'gdal', 'gpx', 'grass', 'grassraster', 'ogr') \
                        and not layer_source.lower().startswith('mysql'):
                    # noinspection PyBroadException
                    try:
                        relative_path = os.path.normpath(
                            os.path.relpath(os.path.abspath(layer_source), project_dir)
                        )
                        if (not relative_path.startswith('../../../')
                            and not relative_path.startswith('..\\..\\..\\')) \
                                or (layer_provider_key == 'ogr' and layer_source.startswith('http')):
                            layer_sources_ok.append(os.path.abspath(layer_source))
                        else:
                            layer_sources_bad.append(layer_source)
                            layer_path_error += '--> {} \n'.format(relative_path)
                            is_valid = False
                    except Exception:
                        is_valid = False
                        layer_sources_bad.append(layer_source)
                        layer_path_error += '--> {} \n'.format(canvas.layer(i).name())

            if len(layer_sources_bad) > 0:
                message = tr(
                    'The layers paths must be relative to the project file. '
                    'Please copy the layers inside {}.').format(project_dir)
                error_message += '* {}\n'.format(message)
                self.log(
                    tr('The layers paths must be relative to the project file. '
                       'Please copy the layers inside {} or in one folder above '
                       'or aside {}.').format(project_dir, layer_sources_bad),
                    abort=True,
                    textarea=self.dlg.outLog)
                error_message += layer_path_error

            # check if a title has been given in the project QGIS Server tab configuration
            # first set the WMSServiceCapabilities to true
            if not self.project.readEntry('WMSServiceCapabilities', '/')[1]:
                self.project.writeEntry('WMSServiceCapabilities', '/', 'True')
            if self.project.readEntry('WMSServiceTitle', '')[0] == '':
                self.project.writeEntry('WMSServiceTitle', '', self.project.baseName())

            # check if a bbox has been given in the project QGIS Server tab configuration
            project_wms_extent, _ = self.project.readListEntry('WMSExtent', '')
            full_extent = self.iface.mapCanvas().extent()
            if not project_wms_extent:
                project_wms_extent.append(str(full_extent.xMinimum()))
                project_wms_extent.append(str(full_extent.yMinimum()))
                project_wms_extent.append(str(full_extent.xMaximum()))
                project_wms_extent.append(str(full_extent.yMaximum()))
                self.project.writeEntry('WMSExtent', '', project_wms_extent)
            else:
                if not project_wms_extent[0] or not project_wms_extent[1] or not \
                        project_wms_extent[2] or not project_wms_extent[3]:
                    project_wms_extent[0] = str(full_extent.xMinimum())
                    project_wms_extent[1] = str(full_extent.yMinimum())
                    project_wms_extent[2] = str(full_extent.xMaximum())
                    project_wms_extent[3] = str(full_extent.yMaximum())
                    self.project.writeEntry('WMSExtent', '', project_wms_extent)

        return is_valid, error_message

    def ok_button_clicked(self):
        """When the OK button is press, we 'apply' and close the dialog."""
        self.get_map_options()
        self.dlg.close()

    def get_map_options(self):
        """Check the user defined data from gui and save them to both global and project config files"""
        self.isok = 1
        # global project option checking
        is_valid, message = self.check_global_project_options()
        if not is_valid:
            QMessageBox.critical(
                self.dlg, tr('Lizmap Error'), message, QMessageBox.Ok)

        if is_valid:
            # Get configuration from input fields

            # Need to get theses values to check for Pseudo Mercator projection
            mercator_layers = [
                self.dlg.cbOsmMapnik.isChecked(),
                self.dlg.cbOsmStamenToner.isChecked(),
                self.dlg.cbGoogleStreets.isChecked(),
                self.dlg.cbGoogleSatellite.isChecked(),
                self.dlg.cbGoogleHybrid.isChecked(),
                self.dlg.cbGoogleTerrain.isChecked(),
                self.dlg.cbBingStreets.isChecked(),
                self.dlg.cbBingSatellite.isChecked(),
                self.dlg.cbBingHybrid.isChecked(),
                self.dlg.cbIgnStreets.isChecked(),
                self.dlg.cbIgnSatellite.isChecked(),
                self.dlg.cbIgnTerrain.isChecked(),
                self.dlg.cbIgnCadastral.isChecked(),
            ]

            self.dlg.outLog.append('=' * 20)
            self.dlg.outLog.append('<b>' + tr('Map - options') + '</b>')
            self.dlg.outLog.append('=' * 20)

            # Checking configuration data
            # Get the project data from api to check the "coordinate system restriction" of the WMS Server settings

            # public baselayers: check that the 3857 projection is set in the
            # "Coordinate System Restriction" section of the project WMS Server tab properties
            if True in mercator_layers:
                crs_list = self.project.readListEntry('WMSCrsList', '')
                mercator_found = False
                for i in crs_list[0]:
                    if i == 'EPSG:3857':
                        mercator_found = True
                if not mercator_found:
                    crs_list[0].append('EPSG:3857')
                    self.project.writeEntry('WMSCrsList', '', crs_list[0])

            if self.isok:
                # write data in the lizmap json config file
                self.writeProjectConfigFile()
                self.log(
                    tr('All the map parameters are correctly set'),
                    abort=False,
                    textarea=self.dlg.outLog)
                self.log(
                    '<b>' + tr('Lizmap configuration file has been updated') + '</b>',
                    abort=False,
                    textarea=self.dlg.outLog)
            else:
                QMessageBox.critical(
                    self.dlg,
                    tr('Lizmap Error'),
                    tr('Wrong or missing map parameters: please read the log and correct the printed errors.'),
                    QMessageBox.Ok)

            # Get and check map scales
            if self.isok:
                self.get_min_max_scales()
                self.iface.messageBar().pushMessage(
                    'Lizmap',
                    tr('Lizmap configuration file has been updated'),
                    level=Qgis.Success,
                    duration=3
                )

                # Ask to save the project
                auto_save = self.dlg.checkbox_save_project.isChecked()
                QgsSettings().setValue('lizmap/auto_save_project', auto_save)
                if self.project.isDirty():
                    if auto_save:
                        # Do not use QgsProject.write() as it will trigger file
                        # modified warning in QGIS Desktop later
                        self.iface.actionSaveProject().trigger()
                    else:
                        self.iface.messageBar().pushMessage(
                            'Lizmap',
                            tr('Please do not forget to save the QGIS project before publishing your map'),
                            level=Qgis.Warning,
                            duration=30
                        )

    def onBaselayerCheckboxChange(self):
        """
        Add or remove a baselayer in cbStartupBaselayer combobox
        when user change state of any baselayer related checkbox
        """
        if not self.layerList:
            return

        # Combo to fill up with baselayers
        combo = self.dlg.cbStartupBaselayer

        # First get selected item
        idx = combo.currentIndex()
        data = combo.itemData(idx)

        # Clear the combo
        combo.clear()
        i = 0
        blist = []

        # Fill with checked baselayers
        # 1/ QGIS layers
        for k, v in self.layerList.items():
            if not v['baseLayer']:
                continue
            combo.addItem(v['name'], v['name'])
            blist.append(v['name'])
            if data == k:
                idx = i
            i += 1

        # 2/ External baselayers
        for k, v in self.base_layer_widget_list.items():
            if k != 'layer':
                if v.isChecked():
                    combo.addItem(k, k)
                    blist.append(k)
                    if data == k:
                        idx = i
                    i += 1

        # Set last chosen item
        combo.setCurrentIndex(idx)

        # Fill self.globalOptions
        self.global_options['startupBaselayer']['list'] = blist

    def setStartupBaselayerFromConfig(self):
        """
        Read lizmap current cfg configuration
        and set the startup baselayer if found
        """
        # Get the project config file (projectname.qgs.cfg)
        json_file = '{}.cfg'.format(self.project.fileName())
        if os.path.exists(json_file):
            f = open(json_file, 'r')
            json_file_reader = f.read()
            # noinspection PyBroadException
            try:
                sjson = json.loads(json_file_reader)
                jsonOptions = sjson['options']
                if 'startupBaselayer' in jsonOptions:
                    sb = jsonOptions['startupBaselayer']
                    cb = self.dlg.cbStartupBaselayer
                    i = cb.findData(sb)
                    if i >= 0:
                        cb.setCurrentIndex(i)
            except Exception:
                pass
            finally:
                f.close()

    def reinitDefaultProperties(self):
        for key in self.layers_table.keys():
            self.layers_table[key]['jsonConfig'] = dict()

    def onProjectRead(self):
        """
        Close Lizmap plugin when project is opened
        """
        self.reinitDefaultProperties()
        self.dlg.close()

    def run(self):
        """Plugin run method : launch the GUI."""
        if self.dlg.isVisible():
            QMessageBox.warning(
                self.dlg,
                tr("Lizmap - Warning"),
                tr("A Lizmap window is already opened"),
                QMessageBox.Ok)
            return False

        # show the dialog only if checkGlobalProjectOptions is true
        if not self.dlg.isVisible():
            project_is_valid, message = self.check_global_project_options()

            if not project_is_valid:
                QMessageBox.critical(
                    self.dlg,
                    tr('Lizmap Error'),
                    message,
                    QMessageBox.Ok)
                return False

            self.dlg.show()

            # Get config file data
            self.get_config()

            self.layerList = dict()

            # Get embedded groups
            self.embeddedGroups = None

            # Fill the layer tree
            self.populateLayerTree()

            # Fill baselayer startup
            self.onBaselayerCheckboxChange()
            self.setStartupBaselayerFromConfig()

            auto_save = QgsSettings().value('lizmap/auto_save_project', False, bool)
            self.dlg.checkbox_save_project.setChecked(auto_save)

            self.isok = 1

            result = self.dlg.exec_()
            # See if OK was pressed
            if result == 1:
                QMessageBox.warning(self.dlg, "Debug", "Quit !", QMessageBox.Ok)

            return True<|MERGE_RESOLUTION|>--- conflicted
+++ resolved
@@ -79,11 +79,7 @@
     QgsLayerTreeLayer,
     QgsApplication,
     QgsMapLayer,
-<<<<<<< HEAD
     QgsSettings,
-    QgsRasterLayer,
-=======
->>>>>>> e35e71b5
     QgsVectorLayer,
     QgsWkbTypes,
 )
