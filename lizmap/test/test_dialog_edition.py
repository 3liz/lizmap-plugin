--- conflicted
+++ resolved
@@ -94,11 +94,7 @@
         data = dialog.save_form()
         self.assertEqual(len(data), len(dialog.config.layer_config.keys()))
 
-<<<<<<< HEAD
-        first_field = self.layer.fields().at(0).name()
-=======
         # first_field = layer.fields().at(0).name()
->>>>>>> 42e1ac17
 
         for key, value in data.items():
 
