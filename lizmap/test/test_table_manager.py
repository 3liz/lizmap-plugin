--- conflicted
+++ resolved
@@ -483,12 +483,6 @@
         }
         self.assertDictEqual(data, expected)
 
-<<<<<<< HEAD
-    def test_dataviz(self):
-        """Test we can read dataviz 3.4 format."""
-        table_manager = TableManager(
-            None, DatavizDefinitions(), None, QTableWidget(), None, None, None, None)
-=======
     def test_dataviz_box(self):
         """Box chart has an empty key."""
         layer = QgsVectorLayer(plugin_test_data_path('lines.geojson'), 'lines', 'ogr')
@@ -536,7 +530,13 @@
                 'color': '#00aaff',
                 'y2_field': 'name',
                 'color2': '#ffaa00',
+                'colorfield': '',
+                'colorfield2': '',
+                'display_legend': 'True',
+                'display_when_layer_visible': 'False',
+                'horizontal': 'False',
                 'popup_display_child_plot': 'False',
+                'stacked': 'False',
                 'only_show_child': 'True',
                 'layerId': layer.id(),
                 'order': 0
@@ -544,10 +544,10 @@
         }
         self.assertDictEqual(data, expected)
 
-    def test_tool_tip(self):
-        """Test table manager with tooltip layer."""
-        layer = QgsVectorLayer(plugin_test_data_path('lines.geojson'), 'lines', 'ogr')
->>>>>>> 6f42d68f
+    def test_dataviz(self):
+        """Test we can read dataviz 3.4 format."""
+        table_manager = TableManager(
+            None, DatavizDefinitions(), None, QTableWidget(), None, None, None, None)
 
         json = {
             '0': {
