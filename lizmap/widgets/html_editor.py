--- conflicted
+++ resolved
@@ -132,21 +132,17 @@
         self.stacked_expression.setVisible(True)
         self.stacked_expression.setCurrentWidget(self.page_expression_layer)
 
-    def html_content(self):
+    def html_content(self) -> str:
+        """ Returns the content as an HTML string. """
         if WEBKIT_AVAILABLE:
             html_content = self._js('tEditor.getHtml();')
         else:
             html_content = self.web_view.text()
-        return QGIS_EXPRESSION_TEXT.sub(expression_from_html_to_qgis, html_content or "")
-
-<<<<<<< HEAD
-=======
         # NOTE: html_content may be None
         return QGIS_EXPRESSION_TEXT.sub(
             expression_from_html_to_qgis,
             html_content,
         ) if html_content else ""
->>>>>>> 53040b0d
 
     def set_html_content(self, content: str):
         """ Set the HTML in the editor. """
@@ -184,25 +180,21 @@
             return
         self._insert_qgis_expression(dialog.expressionText())
 
-<<<<<<< HEAD
-    def _js(self, command):
+    def _js(self, command: str) -> str:
+        """Internal function to execute JavaScript in the editor."""
         if WEB_ENGINE:  # QWebEngineView
             loop = QEventLoop()
             result_container = {}
+
             def _callback(result):
                 result_container['value'] = result
                 loop.quit()
+
             self.web_view.page().runJavaScript(command, _callback)
             loop.exec_()
             return result_container.get('value')
+
         elif WEBKIT_AVAILABLE:  # legacy QWebView
             return self.web_view.page().currentFrame().evaluateJavaScript(command)
         else:
-            return None
-=======
-    def _js(self, command: str) -> str:
-        """ Internal function to execute Javascript in the editor. """
-        if not WEBKIT_AVAILABLE:
-            return None
-        return self.web_view.page().currentFrame().evaluateJavaScript(command)
->>>>>>> 53040b0d
+            return None