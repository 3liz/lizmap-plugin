; the next section is mandatory
[general]
name=lizmap
<<<<<<< HEAD
qgisMinimumVersion=2.99
qgisMaximumVersion=3.99
=======
qgisMinimumVersion=2.0
qgisMaximumVersion=2.99
>>>>>>> 63484680
description=Publish QGIS maps to the Web via Lizmap Web Client, by 3liz.com
about=Publish QGIS maps to the Web via Lizmap Web Client, by 3liz.com. Documentation : http://docs.3liz.com
category=Web
version=version 2.4.1
; end of mandatory metadata

; start of optional metadata
changelog=
  Version 2.4.1
  * Do not save project from lizmap plugin but let the user do it
  * Fix icons in plugin manager, remove unused imports
  * UI - fix issue with qgscollapsiblegroupbox import
  * Update locales
  * Change of default mode of popup source to 'auto'
  * Dataviz - add of a button in Dataviz who permit you to hide parent plot

; tags are in comma separated value format, spaces are allowed
tags=lizmap, server, web, publication, webmapping, WMS

; these metadata can be empty
; in a future version of the web application it will
; be probably possible to create a project on redmine
; if they are not filled
homepage=https://github.com/3liz/lizmap-plugin
tracker=https://github.com/3liz/lizmap-plugin/issues
repository=https://github.com/3liz/lizmap-plugin
icon=icons/icon.png

; experimental flag
experimental=False

; deprecated flag (applies to the whole plugin and not only to the uploaded version)
deprecated=False

author=3liz
email=mdouchin@3liz.com<|MERGE_RESOLUTION|>--- conflicted
+++ resolved
@@ -1,13 +1,8 @@
 ; the next section is mandatory
 [general]
 name=lizmap
-<<<<<<< HEAD
 qgisMinimumVersion=2.99
 qgisMaximumVersion=3.99
-=======
-qgisMinimumVersion=2.0
-qgisMaximumVersion=2.99
->>>>>>> 63484680
 description=Publish QGIS maps to the Web via Lizmap Web Client, by 3liz.com
 about=Publish QGIS maps to the Web via Lizmap Web Client, by 3liz.com. Documentation : http://docs.3liz.com
 category=Web
