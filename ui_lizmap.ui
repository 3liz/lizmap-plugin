--- conflicted
+++ resolved
@@ -289,13 +289,8 @@
                <rect>
                 <x>0</x>
                 <y>0</y>
-<<<<<<< HEAD
-                <width>756</width>
-                <height>794</height>
-=======
                 <width>743</width>
                 <height>773</height>
->>>>>>> 63484680
                </rect>
               </property>
               <layout class="QVBoxLayout" name="verticalLayout_26">
@@ -850,13 +845,8 @@
                <rect>
                 <x>0</x>
                 <y>0</y>
-<<<<<<< HEAD
-                <width>756</width>
-                <height>794</height>
-=======
                 <width>445</width>
                 <height>139</height>
->>>>>>> 63484680
                </rect>
               </property>
               <layout class="QHBoxLayout" name="horizontalLayout_28">
@@ -934,11 +924,7 @@
                       <rect>
                        <x>0</x>
                        <y>0</y>
-<<<<<<< HEAD
-                       <width>470</width>
-=======
                        <width>477</width>
->>>>>>> 63484680
                        <height>749</height>
                       </rect>
                      </property>
@@ -1547,13 +1533,8 @@
                <rect>
                 <x>0</x>
                 <y>0</y>
-<<<<<<< HEAD
-                <width>756</width>
-                <height>794</height>
-=======
                 <width>594</width>
                 <height>772</height>
->>>>>>> 63484680
                </rect>
               </property>
               <layout class="QVBoxLayout" name="verticalLayout_28">
@@ -2177,13 +2158,8 @@
                <rect>
                 <x>0</x>
                 <y>0</y>
-<<<<<<< HEAD
-                <width>756</width>
-                <height>794</height>
-=======
                 <width>764</width>
                 <height>364</height>
->>>>>>> 63484680
                </rect>
               </property>
               <layout class="QVBoxLayout" name="verticalLayout_12">
@@ -2456,13 +2432,8 @@
                <rect>
                 <x>0</x>
                 <y>0</y>
-<<<<<<< HEAD
-                <width>756</width>
-                <height>794</height>
-=======
                 <width>498</width>
                 <height>418</height>
->>>>>>> 63484680
                </rect>
               </property>
               <layout class="QVBoxLayout" name="verticalLayout_31">
@@ -2673,13 +2644,8 @@
                <rect>
                 <x>0</x>
                 <y>0</y>
-<<<<<<< HEAD
-                <width>756</width>
-                <height>794</height>
-=======
                 <width>764</width>
                 <height>305</height>
->>>>>>> 63484680
                </rect>
               </property>
               <layout class="QVBoxLayout" name="verticalLayout_4">
@@ -2883,13 +2849,8 @@
                <rect>
                 <x>0</x>
                 <y>0</y>
-<<<<<<< HEAD
-                <width>756</width>
-                <height>794</height>
-=======
                 <width>430</width>
                 <height>397</height>
->>>>>>> 63484680
                </rect>
               </property>
               <layout class="QVBoxLayout" name="verticalLayout_27">
@@ -3083,13 +3044,8 @@
                <rect>
                 <x>0</x>
                 <y>0</y>
-<<<<<<< HEAD
-                <width>756</width>
-                <height>794</height>
-=======
                 <width>330</width>
                 <height>305</height>
->>>>>>> 63484680
                </rect>
               </property>
               <layout class="QVBoxLayout" name="verticalLayout_29">
@@ -3232,15 +3188,9 @@
               <property name="geometry">
                <rect>
                 <x>0</x>
-<<<<<<< HEAD
-                <y>-78</y>
-                <width>725</width>
-                <height>854</height>
-=======
                 <y>-123</y>
                 <width>725</width>
                 <height>899</height>
->>>>>>> 63484680
                </rect>
               </property>
               <layout class="QVBoxLayout" name="verticalLayout_19">
@@ -3400,14 +3350,11 @@
                  </column>
                  <column>
                   <property name="text">
-<<<<<<< HEAD
-=======
                    <string>Only show child</string>
                   </property>
                  </column>
                  <column>
                   <property name="text">
->>>>>>> 63484680
                    <string>Popup for children</string>
                   </property>
                  </column>
@@ -3539,11 +3486,7 @@
                   <widget class="QComboBox" name="liDatavizAggregation">
                    <item>
                     <property name="text">
-<<<<<<< HEAD
-                     <string></string>
-=======
                      <string/>
->>>>>>> 63484680
                     </property>
                    </item>
                    <item>
@@ -3594,11 +3537,7 @@
                   </widget>
                  </item>
                  <item row="11" column="3">
-<<<<<<< HEAD
                   <widget class="QgsColorButton" name="inDatavizPlotColor">
-=======
-                  <widget class="QgsColorButtonV2" name="inDatavizPlotColor">
->>>>>>> 63484680
                    <property name="color">
                     <color>
                      <red>0</red>
@@ -3626,11 +3565,7 @@
                   <widget class="QgsFieldComboBox" name="inDatavizColorField2"/>
                  </item>
                  <item row="13" column="3">
-<<<<<<< HEAD
                   <widget class="QgsColorButton" name="inDatavizPlotColor2">
-=======
-                  <widget class="QgsColorButtonV2" name="inDatavizPlotColor2">
->>>>>>> 63484680
                    <property name="color">
                     <color>
                      <red>255</red>
@@ -3678,8 +3613,6 @@
                 </widget>
                </item>
                <item>
-<<<<<<< HEAD
-=======
                 <widget class="QCheckBox" name="cbDatavizOnlyShowChild">
                  <property name="text">
                   <string>Only show in child popup</string>
@@ -3687,7 +3620,6 @@
                 </widget>
                </item>
                <item>
->>>>>>> 63484680
                 <layout class="QHBoxLayout" name="horizontalLayout_35">
                  <item>
                   <widget class="QPushButton" name="btDatavizAddLayer">
@@ -3742,13 +3674,8 @@
                <rect>
                 <x>0</x>
                 <y>0</y>
-<<<<<<< HEAD
-                <width>756</width>
-                <height>794</height>
-=======
                 <width>439</width>
                 <height>471</height>
->>>>>>> 63484680
                </rect>
               </property>
               <layout class="QVBoxLayout" name="verticalLayout_43">
@@ -4051,13 +3978,8 @@
                <rect>
                 <x>0</x>
                 <y>0</y>
-<<<<<<< HEAD
-                <width>736</width>
-                <height>774</height>
-=======
                 <width>487</width>
                 <height>651</height>
->>>>>>> 63484680
                </rect>
               </property>
               <layout class="QVBoxLayout" name="verticalLayout_41">
